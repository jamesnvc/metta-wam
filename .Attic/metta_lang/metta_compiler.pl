--- conflicted
+++ resolved
@@ -97,6 +97,9 @@
 %transpile_prefix('').
 transpile_prefix('mc__').
 
+%enable_interpreter_calls.
+enable_interpreter_calls :- fail.
+
 % Meta-predicate that ensures that for every instance where G1 holds, G2 also holds.
 :- meta_predicate(for_all(0,0)).
 for_all(G1,G2):- forall(G1,G2).
@@ -137,7 +140,6 @@
 % ?- compile_for_exec(RetResult, is(pi+pi), Converted).
 
 compile_for_exec(Res,I,O):-
-   %format("~w ~w\n",[Res,I]),
    %ignore(Res='$VAR'('RetResult')),
    compile_for_exec0(Res,I,O),!.
 
@@ -158,8 +160,54 @@
 compile_for_exec1(AsBodyFn, Converted) :-
    Converted = (HeadC :- NextBodyC),  % Create a rule with Head as the converted AsFunction and NextBody as the converted AsBodyFn
    f2p([exec0],HResult,AsBodyFn,NextBody),
-   optimize_head_and_body(x_assign([exec0],HResult),NextBody,HeadC,NextBodyB),
-   replace_x_assign([],NextBodyB,NextBodyC).
+   %optimize_head_and_body(x_assign([exec0],HResult),NextBody,HeadC,NextBodyB),
+   ast_to_prolog_aux([],[native(exec0),HResult],HeadC),
+   ast_to_prolog([],NextBody,NextBodyC).
+
+compile_for_assert(HeadIs, AsBodyFn, Converted) :-
+   HeadIs=[FnName|Args],
+   length(Args,LenArgs),
+   LenArgsPlus1 is LenArgs+1,
+   %AsFunction = HeadIs,
+   must_det_ll((
+      Converted = (HeadC :- NextBodyC),  % Create a rule with Head as the converted AsFunction and NextBody as the converted AsBodyFn
+      %leash(-all),trace,
+      f2p(HeadIs,HResult,AsBodyFn,NextBody),
+
+      %format("HeadIs:~w HResult:~w AsBodyFn:~w NextBody:~w\n",[HeadIs,HResult,AsBodyFn,NextBody]),
+      %format("HERE\n"),
+      %trace,
+      %(var(HResult) -> (Result = HResult, HHead = Head) ;
+      %   funct_with_result_is_nth_of_pred(HeadIs,AsFunction, Result, _Nth, Head)),
+      ast_to_prolog_aux([FnName/LenArgsPlus1],[assign,HResult,[call(FnName)|Args]],HeadC),
+      format("~w",[NextBody]),
+      ast_to_prolog([FnName/LenArgsPlus1],NextBody,NextBodyC)
+   )).
+
+%compile_for_assert(HeadIs, AsBodyFn, Converted) :-
+%   format("compile_for_assert: ~w ~w\n",[HeadIs, AsBodyFn]),
+%   HeadIs=[FnName|Args],
+%   length(Args,LenArgs),
+%   LenArgsPlus1 is LenArgs+1,
+%   AsFunction = HeadIs,
+%   must_det_ll((
+%   Converted = (HeadC :- NextBodyC),  % Create a rule with Head as the converted AsFunction and NextBody as the converted AsBodyFn
+%   /*funct_with_result_is_nth_of_pred(HeadIs,AsFunction, Result, _Nth, Head),*/
+%   f2p(HeadIs,HResult,AsFunction,HHead),
+%   (var(HResult) -> (Result = HResult, HHead = Head) ;
+%      funct_with_result_is_nth_of_pred(HeadIs,AsFunction, Result, _Nth, Head)),
+%   %verbose_unify(Converted),
+%   f2p(HeadIs,Result,AsBodyFn,NextBody),
+%   %RetResult = Converted,
+%   %RetResult = _,
+%   format("000000 ~w        xxx          ~w 000000\n\n",[Head,NextBody]),
+%   optimize_head_and_body(Head,NextBody,HeadC,NextBodyB),
+%   format("111111 ~w        xxx           ~w 111111\n\n",[HeadC,NextBodyB]),
+%   ast_to_prolog([FnName/LenArgsPlus1],NextBodyB,NextBodyC),
+%   format("222222 ~w        222222\n\n",[NextBodyC]),
+%   %fbug([convert(Convert),head_preconds_into_body(HeadC:-NextBodyC)]),
+%   %if_t(((Head:-NextBody)\=@=(HeadC:-NextBodyC)),fbug(was(Head:-NextBody))),
+%   nop(ignore(Result = '$VAR'('HeadRes'))))),!.
 
 % --------------------------------
 %    FUNCTS_TO_PREDS EXPLANATION
@@ -238,6 +286,18 @@
 optimize_body( HB,x_assign(A,B),R):- optimize_x_assign_1(HB,A,B,R),!.
 %optimize_body(_HB,x_assign(A,B),x_assign(AA,B)):- p2s(A,AA),!.
 optimize_body(_HB,Body,BodyNew):- Body=BodyNew.
+
+/*
+optimize_body(_Head,Body,BodyNew):- var(Body),!,Body=BodyNew.
+optimize_body(Head,(B1*->B2;B3),(BN1*->BN2;BN3)):-!, optimize_body(Head,B1,BN1), optimize_body(Head,B2,BN2), optimize_body(Head,B3,BN3).
+optimize_body(Head,(B1->B2;B3),(BN1->BN2;BN3)):-!, optimize_body(Head,B1,BN1), optimize_body(Head,B2,BN2), optimize_body(Head,B3,BN3).
+optimize_body(Head,(B1,B2),(BN1)):- B2==true,!, optimize_body(Head,B1,BN1).
+optimize_body(Head,(B2,B1),(BN1)):- B2==true,!, optimize_body(Head,B1,BN1).
+optimize_body(Head,(B1,B2),(BN1,BN2)):-!, optimize_body(Head,B1,BN1), optimize_body(Head,B2,BN2).
+optimize_body(Head,(B1:-B2),(BN1:-BN2)):-!, optimize_body(Head,B1,BN1), optimize_body(Head,B2,BN2).
+optimize_body(Head,(B1;B2),(BN1;BN2)):-!, optimize_body(Head,B1,BN1), optimize_body(Head,B2,BN2).
+optimize_body(_Head,Body,BodyNew):- Body=BodyNew.
+*/
 
 optimize_x_assign_1(_,Var,_,_):- is_ftVar(Var),!,fail.
 optimize_x_assign_1(HB,Compound,R,Code):- \+ compound(Compound),!, optimize_x_assign(HB,Compound,R,Code).
@@ -301,9 +361,25 @@
 
 get_decl_type(N,DT):- attvar(N),get_atts(N,AV),sub_term(DT,AV),atom(DT).
 
-replace_x_assign(_,A,A) :- var(A),!.
-replace_x_assign(DontStub,x_assign(A,[F|Args0]),R) :- var(A),atom(F),!,
-   maplist(replace_x_assign(DontStub),Args0,Args1),
+ast_to_prolog(DontStub,A,Result) :-
+   maplist(ast_to_prolog_aux(DontStub),A,B),
+   combine_code_list(B,Result).
+
+fullvar(V) :- var(V).
+fullvar('$VAR'(_)).
+
+ast_to_prolog_aux(_,A,A) :- fullvar(A),!.
+ast_to_prolog_aux(DontStub,list(A),B) :- !,maplist(ast_to_prolog_aux(DontStub),A,B).
+ast_to_prolog_aux(DontStub,[prolog_if,If,Then,Else],R) :- !,
+   ast_to_prolog(DontStub,If,If2),
+   ast_to_prolog(DontStub,Then,Then2),
+   ast_to_prolog(DontStub,Else,Else2),
+   R=((If2) *-> (Then2);(Else2)).
+ast_to_prolog_aux(DontStub,[native(F)|Args0],A) :- !,
+   maplist(ast_to_prolog_aux(DontStub),Args0,Args1),
+   A=..[F|Args1].
+ast_to_prolog_aux(DontStub,[assign,A,[call(F)|Args0]],R) :- (fullvar(A);\+ compound(A)),atom(F),!,
+   maplist(ast_to_prolog_aux(DontStub),Args0,Args1),
    transpile_prefix(Prefix),
    atom_concat(Prefix,F,Fp),
    length(Args0,LArgs),
@@ -313,15 +389,31 @@
    ((current_predicate(Fp/LArgs1);member(F/LArgs1,DontStub)) ->
       true
    ; check_supporting_predicates('&self',F/LArgs1)).
-replace_x_assign(_,x_assign(A,B),R) :- var(A),!,R=(A=B).
-replace_x_assign(DontStub,x_assign(A,B),R) :- var(B),\+ var(A),!,
-   replace_x_assign(DontStub,x_assign(B,A),R).
-replace_x_assign(DontStub,A,B) :-
-   compound(A),
-   A=..A0,!,
-   maplist(replace_x_assign(DontStub),A0,B0),
-   B=..B0.
-replace_x_assign(_,A,A).
+ast_to_prolog_aux(DontStub,[assign,A,X0],(A=X1)) :- ast_to_prolog_aux(DontStub,X0,X1),!.
+%ast_to_prolog_aux(_,x_assign(A,B),R) :- (fullvar(A);\+ compound(A)),!,R=(A=B).
+%ast_to_prolog_aux(DontStub,x_assign(A,B),R) :- var(B),\+ var(A),!,
+%   ast_to_prolog_aux(DontStub,x_assign(B,A),R).
+%ast_to_prolog_aux(DontStub,A,B) :-
+%   compound(A),
+%   A=..A0,!,
+%   maplist(ast_to_prolog_aux(DontStub),A0,B0),
+%   B=..B0.
+ast_to_prolog_aux(_,'#\\'(A),A).
+ast_to_prolog_aux(_,A,A).
+
+combine_code_list(A,R) :- !,
+   combine_code_list_aux(A,R0),
+   (R0=[] -> R=true
+   ; R0=[R1] -> R=R1
+   ; R0=[H|T],
+      combine_code_list(T,T0),
+      R=..[',',H,T0]).
+
+combine_code_list_aux([],[]).
+combine_code_list_aux([true|T],R) :- !,combine_code_list_aux(T,R).
+combine_code_list_aux([H|T],R) :- H=..[','|H0],!,append(H0,T,T0),combine_code_list_aux(T0,R).
+combine_code_list_aux([H|T],[H|R]) :- combine_code_list_aux(T,R).
+
 
 check_supporting_predicates(Space,F/A) :- % already exists
    transpile_prefix(Prefix),
@@ -333,7 +425,8 @@
          Am1 is A-1,
          findall(Atom1, (between(1, Am1, I1), Atom1='$VAR'(I1)), AtomList1),
          B=..[u_assign,[F|AtomList1],'$VAR'(A)],
-         create_and_consult_temp_file(Space,Fp/A,[H:-(format("######### warning: using stub for:~w\n",[F]),B)]))).
+         (enable_interpreter_calls -> G=true;G=fail),
+         create_and_consult_temp_file(Space,Fp/A,[H:-(format("######### warning: using stub for:~w\n",[F]),G,B)]))).
 
 % Predicate to create a temporary file and write the tabled predicate
 create_and_consult_temp_file(Space,F/A, PredClauses) :-
@@ -411,11 +504,14 @@
 
 :- discontiguous f2p/4.
 
-f2p(_HeadIs,Convert, Convert, true) :-
+f2p(_HeadIs,Convert, Convert, []) :-
      (is_ftVar(Convert);number(Convert)),!.% Check if Convert is a variable
 
+f2p(_HeadIs, X, '#\\'(X), []).
+
 % If Convert is a number or an atom, it is considered as already converted.
-f2p(_HeadIs,RetResult, Convert, RetResult = Convert) :- % HeadIs\=@=Convert,
+f2p(_HeadIs,RetResult, Convert, Converted) :- % HeadIs\=@=Convert,
+    Converted=[[assign,RetResult,Convert]],
     once(number(Convert); atom(Convert); data_term(Convert)),  % Check if Convert is a number or an atom
     % For OVER-REACHING categorization of dataobjs %
     % wdmsg(data_term(Convert)),
@@ -436,22 +532,10 @@
    %,
    maplist(do_arg_eval(HeadIs),Args,EvalArgs,NewArgs,NewCodes),
    append(NewCodes,CombinedNewCode),
-   into_x_assign([Fn|NewArgs],RetResult,Code),
-   append(CombinedNewCode,[Code],CombinedNewCode1),
-   combine_code_list(CombinedNewCode1,Converted).
-
-combine_code_list(A,R) :- !,
-   combine_code_list_aux(A,R0),
-   (R0=[] -> R=true
-   ; R0=[R1] -> R=R1
-   ; R0=[H|T],
-      combine_code_list(T,T0),
-      R=..[',',H,T0]).
-
-combine_code_list_aux([],[]).
-combine_code_list_aux([true|T],R) :- !,combine_code_list_aux(T,R).
-combine_code_list_aux([H|T],R) :- H=..[','|H0],!,append(H0,T,T0),combine_code_list_aux(T0,R).
-combine_code_list_aux([H|T],[H|R]) :- combine_code_list_aux(T,R).
+   %into_x_assign([Fn|NewArgs],RetResult,Code),
+   Code=[assign,RetResult,[call(Fn)|NewArgs]],
+   append(CombinedNewCode,[Code],Converted).
+   %combine_code_list(CombinedNewCode1,Converted).
 
 % temporary placeholder
 is_arg_eval('Number',yes) :- !.
@@ -459,11 +543,14 @@
 is_arg_eval(_,no).
 
 do_arg_eval(_,Arg,no,Arg,[]).
-do_arg_eval(HeadIs,Arg,yes,NewArg,[Code]) :- f2p(HeadIs,NewArg,Arg,Code).
+do_arg_eval(HeadIs,Arg,yes,NewArg,Code) :- f2p(HeadIs,NewArg,Arg,Code).
 
 % The catch-all If no specific case is matched, consider Convert as already converted.
-f2p(_HeadIs,_RetResult,x_assign(Convert,Res), x_assign(Convert,Res)):- !.
-f2p(_HeadIs,RetResult,Convert, Code):- into_x_assign(Convert,RetResult,Code).
+%f2p(_HeadIs,_RetResult,x_assign(Convert,Res), x_assign(Convert,Res)):- !.
+%f2p(_HeadIs,RetResult,Convert, Code):- into_x_assign(Convert,RetResult,Code).
+
+f2p(HeadIs,list(Convert), Convert, []) :- HeadIs\=@=Convert,
+   is_list(Convert).
 
 f2p(HeadIs,_RetResult,Convert,_Code):-
    format("Error in f2p ~w ~w\n",[HeadIs,Convert]),
@@ -471,46 +558,46 @@
 
 :- discontiguous(compile_flow_control/4).
 
+add_assignment(A,B,CodeOld,CodeNew) :-
+   (fullvar(A),var(B) ->
+      B=A,CodeNew=CodeOld
+   ; var(A),fullvar(B) ->
+      A=B,CodeNew=CodeOld
+   ;  append(CodeOld,[[assign,A,B]],CodeNew)).
+
 compile_flow_control(HeadIs,RetResult,Convert, Converted) :-
   Convert = ['if',Cond,Then,Else],!,
-  Test = is_True(CondResult),
+  %Test = is_True(CondResult),
   f2p(HeadIs,CondResult,Cond,CondCode),
-  compile_test_then_else(RetResult,(CondCode,Test),Then,Else,Converted).
+  append(CondCode,[[native(is_True),CondResult]],If),
+  compile_test_then_else(RetResult,If,Then,Else,Converted).
 
 compile_test_then_else(RetResult,If,Then,Else,Converted):-
   f2p(HeadIs,ThenResult,Then,ThenCode),
   f2p(HeadIs,ElseResult,Else,ElseCode),
-  Converted=(If*->(ThenCode,ThenResult=RetResult);
-                  (ElseCode,ElseResult=RetResult)).
+  % cannnot use add_assignment here as might not want to unify ThenResult and ElseResult
+  append(ThenCode,[[assign,RetResult,ThenResult]],T),
+  append(ElseCode,[[assign,RetResult,ElseResult]],E),
+  Converted=[[prolog_if,If,T,E]].
 
 compile_flow_control(HeadIs,RetResult,Convert, Converted) :- % dif_functors(HeadIs,Convert),
-  Convert =~ ['let',Var,Value1,Body],!,
-    f2p(HeadIs,ResValue1,Value1,CodeForValue1),
+  Convert = ['let',Var,Value1,Body],!,
+  f2p(HeadIs,ResValue1,Value1,CodeForValue1),
+  add_assignment(Var,ResValue1,CodeForValue1,CodeForValue2),
+  f2p(HeadIs,RetResult,Body,BodyCode),
+  append(CodeForValue2,BodyCode,Converted).
+
+compile_flow_control(HeadIs,RetResult,Convert, Converted) :- %dif_functors(HeadIs,Convert),
+  Convert =~ ['let*',Bindings,Body],!,
+   must_det_ll((
+    maplist(compile_let_star(HeadIs),Bindings,CodeList),
+    append(CodeList,Code),
     f2p(HeadIs,RetResult,Body,BodyCode),
-  into_equals(Var,ResValue1,VarResValue1),
-  list_to_conjuncts([CodeForValue1,VarResValue1,BodyCode],Converted).
-
-compile_for_assert(HeadIs, AsBodyFn, Converted) :-
-   format("compile_for_assert: ~w ~w\n",[HeadIs, AsBodyFn]),
-   HeadIs=[FnName|Args],
-   length(Args,LenArgs),
-   LenArgsPlus1 is LenArgs+1,
-   AsFunction = HeadIs,
-   must_det_ll((
-   Converted = (HeadC :- NextBodyC),  % Create a rule with Head as the converted AsFunction and NextBody as the converted AsBodyFn
-   /*funct_with_result_is_nth_of_pred(HeadIs,AsFunction, Result, _Nth, Head),*/
-   f2p(HeadIs,HResult,AsFunction,HHead),
-   (var(HResult) -> (Result = HResult, HHead = Head) ;
-      funct_with_result_is_nth_of_pred(HeadIs,AsFunction, Result, _Nth, Head)),
-   %verbose_unify(Converted),
-   f2p(HeadIs,Result,AsBodyFn,NextBody),
-   %RetResult = Converted,
-   %RetResult = _,
-   optimize_head_and_body(Head,NextBody,HeadC,NextBodyB),
-   replace_x_assign([FnName/LenArgsPlus1],NextBodyB,NextBodyC),
-   %fbug([convert(Convert),head_preconds_into_body(HeadC:-NextBodyC)]),
-   %if_t(((Head:-NextBody)\=@=(HeadC:-NextBodyC)),fbug(was(Head:-NextBody))),
-   nop(ignore(Result = '$VAR'('HeadRes'))))),!.
+    append(Code,BodyCode,Converted))).
+
+compile_let_star(HeadIs,[Var,Value1],Code) :-
+  f2p(HeadIs,ResValue1,Value1,CodeForValue1),
+  add_assignment(Var,ResValue1,CodeForValue1,Code).
 
 unnumbervars_clause(Cl,ClU):-
   copy_term_nat(Cl,AC),unnumbervars(AC,UA),copy_term_nat(UA,ClU).
@@ -540,15 +627,7 @@
 
 add_assertion1(Space,ACC) :-
    must_det_ll((
-     % add the prefix
-      (ACC = (ACCH :- ACCB),ACCH=..[ACCf|ACCa] ->
-         transpile_prefix(Prefix),
-         atom_concat(Prefix,ACCf,ACCfp),
-         ACCH2=..[ACCfp|ACCa],
-         ACC2=(ACCH2 :- ACCB)
-      ;
-         ACC2=ACC),
-     copy_term(ACC2,AC,_),
+     copy_term(ACC,AC,_),
      expand_to_hb(AC,H,_),
      as_functor_args(H,F,A), as_functor_args(HH,F,A),
     with_mutex(transpiler_mutex_lock,(
@@ -802,61 +881,6 @@
 functional_predicate_arg_maybe(F, AA, _):- A is AA - 1,functional_predicate_arg(F,A,_),!,fail.
 functional_predicate_arg_maybe(F, Nth, Nth):- asserta(decl_functional_predicate_arg(F, Nth, Nth)),!.
 
-<<<<<<< HEAD
-=======
-% --------------------------------
-%    FUNCTS_TO_PREDS EXPLANATION
-% --------------------------------
-
-% functs_to_preds is a predicate that converts all Term functions to their equivalent predicates.
-% It takes three arguments - RetResult, which will hold the result of the function evaluation,
-% Convert, which is the function that needs to be converted, and Converted, which will hold the equivalent predicate.
-% Example:
-%
-%     ?- functs_to_preds(RetResult, is(pi+pi), Converted).
-%
-%     Converted =  (pi(_A),
-%                   +(_A, _A, _B),
-%                   _C is _B,
-%                   eval_args(_C, RetResult)).
-%
-functs_to_preds(I,OO):-
-   must_det_ll(functs_to_preds0(I,OO)),!.
-
-functs_to_preds0([Eq,H,B],OO):- Eq == '=', compile_for_assert(H, B, OO),!.
-functs_to_preds0(EqHB,OO):- compile_head_for_assert(EqHB,OO),!.
-
-functs_to_preds0(I,OO):-
-   sexpr_s2p(I, M),
-   /*trace,*/
-   f2p(_,_,M,O),
-   expand_to_hb(O,H,B),
-   head_preconds_into_body(H,B,HH,BB),!,
-   OO = ':-'(HH,BB).
-
-% ?- compile_for_exec(RetResult, is(pi+pi), Converted).
-
-compile_for_exec(Res,I,O):-
-   %ignore(Res='$VAR'('RetResult')),
-   compile_for_exec0(Res,I,O),!.
-
-
-compile_for_exec0(Res,I,eval_args(I,Res)):- is_ftVar(I),!.
-compile_for_exec0(Res,(:- I),O):- !, compile_for_exec0(Res,I,O).
-
-compile_for_exec0(Res,I,BB):-
-   compile_for_assert([exec0], I, H:-BB),
-   arg(1,H,Res).
-
-compile_for_exec0(Res,I,BB):-
-   %ignore(Res='$VAR'('RetResult')),
-   compile_flow_control(exec(),Res,I,O),
-   head_preconds_into_body(exec(Res),O,_,BB).
-
-%compile_for_exec0(Res,I,O):- f2p(exec(),Res,I,O).
-
->>>>>>> d1ca7f23
-
 % If Convert is of the form (AsFunction=AsBodyFn), we perform conversion to obtain the equivalent predicate.
 compile_head_for_assert(HeadIs, (Head:-Body)):-
    compile_head_for_assert(HeadIs, NewHeadIs,Converted),
@@ -916,7 +940,6 @@
 
 compile_for_assert(HeadIs, AsBodyFn, Converted) :-
    format("~w ~w ~w\n",[HeadIs, AsBodyFn, Converted]),
-   trace,
    AsFunction = HeadIs,
    must_det_ll((
    Converted = (HeadC :- NextBodyC),  % Create a rule with Head as the converted AsFunction and NextBody as the converted AsBodyFn
@@ -945,48 +968,12 @@
 
 /*
 */
-<<<<<<< HEAD
-=======
-optimize_head_and_body(Head,Body,HeadNewest,BodyNewest):-
-   label_body_singles(Head,Body),
-   color_g_mesg('#404064',print_pl_source(( Head :- Body))),
-   (merge_and_optimize_head_and_body(Head,Body,HeadNew,BodyNew),
-      (((Head,Body)=@=(HeadNew,BodyNew))
-      ->  (HeadNew=HeadNewest,BodyNew=BodyNewest)
-      ;  optimize_head_and_body(HeadNew,BodyNew,HeadNewest,BodyNewest))).
-
-
-
-
-merge_and_optimize_head_and_body(Head,Converted,HeadO,Body):- nonvar(Head),
-   Head = (PreHead,True),!,
-   merge_and_optimize_head_and_body(PreHead,(True,Converted),HeadO,Body).
-merge_and_optimize_head_and_body(AHead,Body,Head,BodyNew):-
-   assertable_head(AHead,Head),
-   must_optimize_body(Head,Body,BodyNew).
-
-
-label_body_singles(Head,Body):-
-   term_singletons(Body+Head,BodyS),
-   maplist(label_body_singles_2(Head),BodyS).
-label_body_singles_2(Head,Var):- sub_var(Var,Head),!.
-label_body_singles_2(_,Var):- ignore(Var='$VAR'('_')).
-
-
-must_optimize_body(A,B,CC):- once(optimize_body(A,B,C)), C \=@= B,!, must_optimize_body(A,C,CC).
-must_optimize_body(_,B,C):- B =C.
-
-
->>>>>>> d1ca7f23
 metta_predicate(eval_args(evaluable,eachvar)).
 metta_predicate(eval_true(matchable)).
 metta_predicate(with_space(space,matchable)).
 metta_predicate(limit(number,matchable)).
 metta_predicate(findall(template,matchable,listvar)).
 metta_predicate(match(space,matchable,template,eachvar)).
-
-<<<<<<< HEAD
-=======
 
 head_preconds_into_body(Head,Body,Head,Body):- \+ compound(Head),!.
 head_preconds_into_body((PreHead,True),Converted,Head,Body):- True==true,!,
@@ -1008,42 +995,6 @@
 assertable_head(u_assign(FList,R),Head):- FList =~ [F|List],
    append(List,[R],NewArgs), atom(F),!, Head=..[F|NewArgs].
 assertable_head(Head,Head).
-
-
-
-optimize_body(_HB,Body,BodyNew):- is_ftVar(Body),!,Body=BodyNew.
-%optimize_body( HB,eval_args(VT,R),eval_args(VT,R)):-!, must_optimize_body(HB,VT,VTT).
-optimize_body( HB,with_space(V,T),with_space(V,TT)):-!, must_optimize_body(HB,T,TT).
-optimize_body( HB,limit(V,T),limit(V,TT)):-!, must_optimize_body(HB,T,TT).
-optimize_body( HB,findall(V,T,R),findall(V,TT,R)):-!, must_optimize_body(HB,T,TT).
-optimize_body( HB,loonit_assert_source_tf(V,T,R3,R4), loonit_assert_source_tf(V,TT,R3,R4)):-!,
-  must_optimize_body(HB,T,TT).
-
-optimize_body( HB,(B1*->B2;B3),(BN1*->BN2;BN3)):-!, must_optimize_body(HB,B1,BN1), optimize_body(HB,B2,BN2), optimize_body(HB,B3,BN3).
-optimize_body( HB,(B1->B2;B3),(BN1->BN2;BN3)):-!, must_optimize_body(HB,B1,BN1), must_optimize_body(HB,B2,BN2), must_optimize_body(HB,B3,BN3).
-optimize_body( HB,(B1:-B2),(BN1:-BN2)):-!, optimize_body(HB,B1,BN1), optimize_body(HB,B2,BN2).
-optimize_body( HB,(B1*->B2),(BN1*->BN2)):-!, must_optimize_body(HB,B1,BN1), optimize_body(HB,B2,BN2).
-optimize_body( HB,(B1->B2),(BN1*->BN2)):-!, must_optimize_body(HB,B1,BN1), optimize_body(HB,B2,BN2).
-optimize_body( HB,(B1;B2),(BN1;BN2)):-!, optimize_body(HB,B1,BN1), optimize_body(HB,B2,BN2).
-optimize_body( HB,(B1,B2),(BN1)):- optimize_conjuncts(HB,(B1,B2),BN1).
-%optimize_body(_HB,==(Var, C), Var=C):- self_eval(C),!.
-optimize_body( HB,u_assign(A,B),R):- optimize_u_assign_1(HB,A,B,R),!.
-%optimize_body(_HB,u_assign(A,B),u_assign(AA,B)):- p2s(A,AA),!.
-optimize_body(_HB,Body,BodyNew):- Body=BodyNew.
->>>>>>> d1ca7f23
-
-/*
-optimize_body(_Head,Body,BodyNew):- var(Body),!,Body=BodyNew.
-optimize_body(Head,(B1*->B2;B3),(BN1*->BN2;BN3)):-!, optimize_body(Head,B1,BN1), optimize_body(Head,B2,BN2), optimize_body(Head,B3,BN3).
-optimize_body(Head,(B1->B2;B3),(BN1->BN2;BN3)):-!, optimize_body(Head,B1,BN1), optimize_body(Head,B2,BN2), optimize_body(Head,B3,BN3).
-optimize_body(Head,(B1,B2),(BN1)):- B2==true,!, optimize_body(Head,B1,BN1).
-optimize_body(Head,(B2,B1),(BN1)):- B2==true,!, optimize_body(Head,B1,BN1).
-optimize_body(Head,(B1,B2),(BN1,BN2)):-!, optimize_body(Head,B1,BN1), optimize_body(Head,B2,BN2).
-optimize_body(Head,(B1:-B2),(BN1:-BN2)):-!, optimize_body(Head,B1,BN1), optimize_body(Head,B2,BN2).
-optimize_body(Head,(B1;B2),(BN1;BN2)):-!, optimize_body(Head,B1,BN1), optimize_body(Head,B2,BN2).
-optimize_body(_Head,Body,BodyNew):- Body=BodyNew.
-*/
-
 
 ok_to_append('$VAR'):- !, fail.
 ok_to_append(_).
@@ -1334,22 +1285,6 @@
     f2p(HeadIs,ResValue1,Value1,CodeForValue1),
     f2p(HeadIs,ResValue2,Value2,CodeForValue2),
   compile_test_then_else(RetResult,(CodeForValue1,CodeForValue2,Test),Then,Else,Converted).
-
-compile_flow_control(HeadIs,RetResult,Convert, Converted) :- %dif_functors(HeadIs,Convert),
-  Convert =~ ['let*',Bindings,Body],!,
-   must_det_ll((
-    maplist(compile_let_star(HeadIs),Bindings,CodeList),
-    list_to_conjuncts(CodeList,BindingCode),
-    f2p(HeadIs,RetResult,Body,BodyCode),
-    combine_code(BindingCode,BodyCode,Converted))).
-
-  compile_let_star(HeadIs,NV,Converted):-
-     must_det_ll((NV =~ [Expression,Var],
-     (var(Var)-> f2p(HeadIs,Var,Expression,Converted);
-     (var(Expression)-> f2p(HeadIs,Expression,Var,Converted);
-     (f2p(HeadIs,Eval1Result,Expression,Code),
-      into_equals(Eval1Result,Var,Eval1ResultVar),
-      combine_code(Code,Eval1ResultVar,Converted)))))).
 
 
 /*
