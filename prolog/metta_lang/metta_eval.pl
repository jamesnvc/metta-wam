/*
 * Project: MeTTaLog - A MeTTa to Prolog Transpiler/Interpreter
 * Description: This file is part of the source code for a transpiler designed to convert
 *              MeTTa language programs into Prolog, utilizing the SWI-Prolog compiler for
 *              optimizing and transforming function/logic programs. It handles different
 *              logical constructs and performs conversions between functions and predicates.
 *
 * Author: Douglas R. Miles
 * Contact: logicmoo@gmail.com / dmiles@logicmoo.org
 * License: LGPL
 * Repository: https://github.com/trueagi-io/metta-wam
 *             https://github.com/logicmoo/hyperon-wam
 * Created Date: 8/23/2023
 * Last Modified: $LastChangedDate$  # You will replace this with Git automation
 *
 * Usage: This file is a part of the transpiler that transforms MeTTa programs into Prolog. For details
 *        on how to contribute or use this project, please refer to the repository README or the project documentation.
 *
 * Contribution: Contributions are welcome! For contributing guidelines, please check the CONTRIBUTING.md
 *               file in the repository.
 *
 * Notes:
 * - Ensure you have SWI-Prolog installed and properly configured to use this transpiler.
 * - This project is under active development, and we welcome feedback and contributions.
 *
 * Acknowledgments: Special thanks to all contributors and the open source community for their support and contributions.
 *
 * Redistribution and use in source and binary forms, with or without
 * modification, are permitted provided that the following conditions
 * are met:
 *
 * 1. Redistributions of source code must retain the above copyright
 *    notice, this list of conditions and the following disclaimer.
 *
 * 2. Redistributions in binary form must reproduce the above copyright
 *    notice, this list of conditions and the following disclaimer in the
 *    documentation and/or other materials provided with the
 *    distribution.
 *
 * THIS SOFTWARE IS PROVIDED BY THE COPYRIGHT HOLDERS AND CONTRIBUTORS
 * "AS IS" AND ANY EXPRESS OR IMPLIED WARRANTIES, INCLUDING, BUT NOT
 * LIMITED TO, THE IMPLIED WARRANTIES OF MERCHANTABILITY AND FITNESS
 * FOR A PARTICULAR PURPOSE ARE DISCLAIMED. IN NO EVENT SHALL THE
 * COPYRIGHT OWNER OR CONTRIBUTORS BE LIABLE FOR ANY DIRECT, INDIRECT,
 * INCIDENTAL, SPECIAL, EXEMPLARY, OR CONSEQUENTIAL DAMAGES (INCLUDING,
 * BUT NOT LIMITED TO, PROCUREMENT OF SUBSTITUTE GOODS OR SERVICES;
 * LOSS OF USE, DATA, OR PROFITS; OR BUSINESS INTERRUPTION) HOWEVER
 * CAUSED AND ON ANY THEORY OF LIABILITY, WHETHER IN CONTRACT, STRICT
 * LIABILITY, OR TORT (INCLUDING NEGLIGENCE OR OTHERWISE) ARISING IN
 * ANY WAY OUT OF THE USE OF THIS SOFTWARE, EVEN IF ADVISED OF THE
 * POSSIBILITY OF SUCH DAMAGE.
 */

% When the the `metta_interp` library is loaded, it makes sure the rest of the files are intially loaded in
% the correct order independent of which file is loaded first the needed predicates and ops are defined.
:- ensure_loaded(metta_interp).

% post match modew
%:- style_check(-singleton).
:- multifile(fake_notrace/1).
:- meta_predicate(fake_notrace(0)).
:- meta_predicate(color_g_mesg(+,0)).
:- multifile(color_g_mesg/2).

%self_eval0(X):- var(X),!,fail.
self_eval0(X):- \+ callable(X),!.
self_eval0(X):- is_valid_nb_state(X),!.
%self_eval0(X):- string(X),!.
%self_eval0(X):- number(X),!.
%self_eval0([]).
self_eval0(X):- is_metta_declaration(X),!.
self_eval0([_,Ar,_|T]):- T==[],(Ar=='-->';Ar=='<->';Ar=='<--';Ar==':-'),!.
self_eval0([F|X]):- !, self_eval_ht(F,X).
self_eval0(X):- compound(X),!.
self_eval0(X):- typed_list(X,_,_),!.
self_eval0(X):- py_is_py(X),!.
%self_eval0(X):- py_type(X,List), List\==list,!.
%self_eval0(X):- is_ref(X),!,fail.
self_eval0('True'). self_eval0('False'). % self_eval0('F').
%self_eval0('Empty').
self_eval0([]).
self_eval0('%Undefined%').
self_eval0(X):- atom(X),!, X\=='NotReducible', \+ nb_bound(X,_),!.

self_eval_ht(F,X):- !, nonvar(F),is_list(X),length(X,Len),is_self_eval_l_fa(F,Len),!.
self_eval_ht(F,X):- sub_term_safely(E,[F|X]), nonvar(E), E\==[], E\=='.', ( \+ is_list(E) ),!,fail.
self_eval_ht(_,_).


nb_bound(Name,X):- atom(Name), % atom_concat('&', _, Name),
  nb_current(Name, X),!. % spaces and states are stored as compounds
nb_bound(Name,X):- atom(Name), % atom_concat('&', _, Name),
  call_in_shared_space(nb_current(Name, X)),!.  % spaces and states are stored as compounds

call_in_shared_space(G):- call_in_shared_thread(main,G).
call_in_shared_thread(Thread,Goal):- thread_self(Self),Thread==Self,!,call(Goal).
call_in_shared_thread(_Thread,Goal):- call(Goal). % should use call_in_thread/2 (but it blocks lazy calls)

nb_bind(Name,Value):- nb_current(Name,Was),same_term(Value,Was),!.
%nb_bind(Name,Value):- call_in_shared_space(nb_current(Name,Was)),same_term(Value,Was),!.
nb_bind(Name,Value):-
   duplicate_deep_term(Value,NewValue),
   call_in_shared_space(nb_linkval(Name,NewValue)),!.

duplicate_deep_term(Value,NewValueValue):- duplicate_term(Value,NewValue),
  deep_setarg(NewValue,NewValueValue).


deep_setarg(NewValue,Value):- \+ compound(NewValue),!, Value=NewValue.
deep_setarg(NewValue,Value):- Value=NewValue,!.
/*
deep_setarg(NewValue,Value):- functor(NewValue,_,N),deep_setarg(N,NewValue,Value).
deep_setarg(N,NewValue,Value):- arg(N,NewValue,E),deep_setarg(E,EV),nb_linkarg(N,Value,EV),
   (N==1 -> true ; (succ(Nm1,N),deep_setarg(Nm1,NewValue,Value))).
*/

coerce(Type,Value,Result):- nonvar(Value),Value=[Echo|EValue], Echo == echo, EValue = [RValue],!,coerce(Type,RValue,Result).
coerce(Type,Value,Result):- var(Type), !, Value=Result, freeze(Type,coerce(Type,Value,Result)).

coerce('Atom',Value,Result):- !, Value=Result.

coerce('Bool',Value,Result):- var(Value), !, Value=Result, freeze(Value,coerce('Bool',Value,Result)).
coerce('Bool',Value,Result):- Value=0, !, Result='False'.
coerce('Bool',Value,Result):- Value='False', !, Result='False'.
coerce('Bool',Value,Result):- is_list(Value), length(Value, 0), !, Result='False'.
coerce('Bool',_Valu,Result):- !, Result='True'.

coerce('Number',Value,Result):- number(Value), !, Value=Result.
coerce('Number',Value,Result):- string(Value), !, number_string(Result, Value).
coerce('Number',Value,Result):- Value='False', !, Result=0.
coerce('Number',Value,Result):- Value='True', !, Result=1.
coerce('Number',Value,Result):- atom(Value), !, atom_number(Value, Result).

coerce('String', Value, Result):- string(Value), !, Value=Result.
coerce('String', Value, Result):- term_string(Value,Result), !.

coerce(Type, Value, Result):-
  (get_type(Value,ValuesType);ValuesType='Any'),
   freeze(Nonvar,Nonvar='def-coerce'),
   current_self(KB),metta_atom(KB,[Nonvar,ValuesType,Type,Function]),nonvar(Nonvar),
   eval([Function,Value],Result),!.

set_list_value(Value,Result):- nb_setarg(1,Value,echo),nb_setarg(1,Value,[Result]).

%is_self_eval_l_fa('S',1). % cheat to comment

% these should get uncomented with a flag
%is_self_eval_l_fa(':',2).
% is_self_eval_l_fa('=',2).
% eval_20(Eq,RetType,Depth,Self,['quote',Eval],RetVal):- !, Eval = RetVal, check_returnval(Eq,RetType,RetVal).
is_self_eval_l_fa('quote',1).
is_self_eval_l_fa('Error',_).
is_self_eval_l_fa('{...}',_).
is_self_eval_l_fa('[...]',_).

self_eval(X):- notrace(self_eval0(X)).

:-  set_prolog_flag(access_level,system).
hyde(F/A):- functor(P,F,A), redefine_system_predicate(P),'$hide'(F/A), '$iso'(F/A).
:- 'hyde'(option_else/2).
:- 'hyde'(atom/1).
:- 'hyde'(quietly/1).
%:- 'hyde'(fake_notrace/1).
:- 'hyde'(var/1).
:- 'hyde'(is_list/1).
:- 'hyde'(copy_term/2).
:- 'hyde'(nonvar/1).
:- 'hyde'(quietly/1).
%:- 'hyde'(option_value/2).
:- ensure_loaded(metta_improve).


is_metta_declaration([F|_]):- F == '->',!.
is_metta_declaration([F,H,_|T]):- T ==[], is_metta_declaration_f(F,H).

is_metta_declaration_f(F,H):- F == ':<', !, nonvar(H).
is_metta_declaration_f(F,H):- F == ':>', !, nonvar(H).
is_metta_declaration_f(F,H):- F == '=', !, is_list(H),  \+ (current_self(Space), is_user_defined_head_f(Space,F)).

% is_metta_declaration([F|T]):- is_list(T), is_user_defined_head([F]),!.

% Sets the current self space to '&self'. This is likely used to track the current context or scope during the evaluation of Metta code.
%:- nb_setval(self_space, '&self').


%current_self(Space):- nb_current(self_space,Space).

do_expander('=',_,X,X):-!.
do_expander(':',_,X,Y):- !, get_type(X,Y)*->X=Y.

get_type(Arg,Type):- eval_H(['get-type',Arg],Type).


%! eval_true(+X) is semidet.
% Evaluates the given term X and succeeds if X is not a constraint (i.e. \+ iz_conz(X)) and is callable, and calling X succeeds.
%
% If X is not callable, this predicate will attempt to evaluate the arguments of X (using eval_args/2) and succeed if the result is not False.
eval_true(X):- \+ iz_conz(X), callable(X),!, call(X).
eval_true(X):- eval_args(X,Y), is_True(Y) , !.

eval(Depth,Self,X,Y):- eval('=',_,Depth,Self,X,Y).
eval(Eq,RetType,Depth,Self,X,Y):-
  catch_metta_return(eval_args(Eq,RetType,Depth,Self,X,Y),Y).

%:- set_prolog_flag(gc,false).
/*
eval_args(Eq,RetTyp e,Depth,Self,X,Y):-
   locally(set_prolog_flag(gc,true),
      rtrace_on_existence_error(
     eval(Eq,RetType,Depth,Self,X,Y))).
*/


%! eval_args(+X,-Y) is semidet.
eval_args(X,Y):- current_self(Self),
   default_depth(DEPTH),
   eval_args(DEPTH,Self,X,Y).
%eval_args(Eq,RetType,Depth,_Self,X,_Y):- forall(between(6,Depth,_),write(' ')),writeqln(eval_args(Eq,RetType,X)),fail.
eval_args(Depth,Self,X,Y):- eval_args('=',_RetType,Depth,Self,X,Y).


eval_20(X,Y):- current_self(Self),
   default_depth(DEPTH),
   eval_20(DEPTH,Self,X,Y).
%eval_20(Eq,RetType,Depth,_Self,X,_Y):- forall(between(6,Depth,_),write(' ')),writeqln(eval_20(Eq,RetType,X)),fail.
eval_20(Depth,Self,X,Y):- eval_20('=',_RetType,Depth,Self,X,Y).


eval_40(X,Y):- current_self(Self),
   default_depth(DEPTH),
   eval_40(DEPTH,Self,X,Y).
%eval_40(Eq,RetType,Depth,_Self,X,_Y):- forall(between(6,Depth,_),write(' ')),writeqln(eval_40(Eq,RetType,X)),fail.
eval_40(Depth,Self,X,Y):- eval_40('=',_RetType,Depth,Self,X,Y).

%! eval_to(+X,+Y) is semidet.
% checks if X evals to Y
evals_to(XX,Y):- Y=@=XX,!.
evals_to(XX,Y):- Y=='True',!, is_True(XX),!.

eval_args(_Eq,_RetType,_Dpth,_Slf,X,Y):- var(X),nonvar(Y),!,X=Y.
eval_args(_Eq,_RetType,_Dpth,_Slf,X,Y):- notrace(self_eval(X)),!,Y=X.

eval_args(Eq,RetType,Depth,Self,X,Y):-
    notrace(nonvar(Y)), var(RetType),
% super safety checks is optional code that can be ran .. normally this is done with assertion/1 but unfortionately assertion/1 is not guarenteed to keep bindings (THUS WOULDNT HAVE WORED HERE) and can be said to be wrapped in `once/1`
    super_safety_checks(copy_term(Y,YC)),
    get_type(Depth,Self,Y,WasType),
    super_safety_checks(must_det_ll(Y=@=YC)),
    can_assign(WasType,RetType),
    nonvar(RetType),!,
    eval_args(Eq,RetType,Depth,Self,X,Y).
eval_args(Eq,RetType,Depth,Self,X,Y):- notrace(nonvar(Y)),!,
   eval_args(Eq,RetType,Depth,Self,X,XX),evals_to(XX,Y).

eval_args(Eq,RetType,_Dpth,_Slf,[X|T],Y):- T==[], number(X),!, do_expander(Eq,RetType,X,YY),Y=[YY].

/*
eval_args(Eq,RetType,Depth,Self,[F|X],Y):-
  (F=='superpose' ; ( option_value(no_repeats,false))),
  notrace((D1 is Depth-1)),!,
  eval_args(Eq,RetType,D1,Self,[F|X],Y).
*/

eval_args(Eq,RetType,Depth,Self,X,Y):- atom(Eq),  ( Eq \== ('='),  Eq \== ('match')) ,!,
   call(call,Eq,'=',RetType,Depth,Self,X,Y).

eval_args(_Eq,_RetType,_Dpth,_Slf,X,Y):- self_eval(X),!,Y=X.
eval_args(Eq,RetType,Depth,Self,X,Y):-
  eval_00(Eq,RetType,Depth,Self,X,Y).
%eval_ret(Eq,RetType,1000,Self,X,Y):- !,
%  catch_metta_return(eval_ret(Eq,RetType,99,Self,X,Y),Y).

eval_ret(Eq,RetType,Depth,Self,X,Y):-
    eval_00(Eq,RetType,Depth,Self,X,Y), is_returned(Y).

catch_metta_return(G,Y):-
 catch(G,metta_return(Y),ignore(retract(thrown_metta_return(Y)))).

allow_repeats_eval_(_):- !.
allow_repeats_eval_(_):- option_value(no_repeats,false),!.
allow_repeats_eval_(X):- \+ is_list(X),!,fail.
allow_repeats_eval_([F|_]):- atom(F),allow_repeats_eval_f(F).
allow_repeats_eval_f('superpose').
allow_repeats_eval_f('collapse').

as_prolog_x(_,Self,X,XX):- quietly(as_prolog(0,Self,X,XX)), !.

:- nodebug(metta(overflow)).
eval_00(_Eq,_RetType,_Depth,_Slf,X,Y):- self_eval(X),!,X=Y.
eval_00(Eq,RetType,Depth,Self,X,YO):-
   as_prolog_x(Depth,Self,X,XX),
   eval_001(Eq,RetType,Depth,Self,XX,YO).
eval_001(_Eq,_RetType,_Depth,_Slf,X,Y):- self_eval(X),!,X=Y.
eval_001(Eq,RetType,Depth,Self,X,YO):-
   eval_01(Eq,RetType,Depth,Self,X,YO).

eval_01(_Eq,_RetType,Depth,_Self,X,YO):- Depth<0,bt,trace,!,X=YO.
eval_01(Eq,RetType,Depth,Self,X,Y):-
    % X\==[empty], % speed up n-queens x60 but breaks other things

   notrace((Depth2 is Depth-1,    copy_term(X, XX))),!,

   if_t((Depth<1, trace_on_overflow), debug(metta(e))),

   trace_eval(eval_10(Eq,RetType),e,Depth2,Self,X,M),

   ((M=@=XX;M==X;M=@=X) -> Y=M ; eval_03(Eq,RetType,Depth2,Self,M,Y)).

%eval_03(_Eq,RetType,_Depth2,_Self,M,Y):- RetType=='Atom',!,M=Y.
eval_03(Eq,RetType,Depth2,Self,M,Y):- eval_01(Eq,RetType,Depth2,Self,M,Y).

eval_02(Eq,RetType,Depth,Self,Y,YO):- var(Y),!,YO=Y,var_pass(Eq,RetType,Depth,Self,Y).
eval_02(Eq,RetType,Depth2,Self,Y,YO):-  %Y\==[empty], % speed up n-queens x60  but breaks other things
  once(if_or_else((subst_args_here(Eq,RetType,Depth2,Self,Y,YO)),
    if_or_else((fail,finish_eval(Eq,RetType,Depth2,Self,Y,YO)),
        Y=YO))).

% TODO constrain Y
var_pass(_Eq,_RetType,_Depth,_Self,_Y):-!.

subst_once(G):- call(G).

% subst_args_here(Eq,RetType,Depth2,Self,Y,YO):-
%   Y =@= [ house, _59198,_59204,==,fish,fish],!,break.

% %  this needs to test itself for when it can be skipped
% %  uncommented causes 7% failure but a 10x speedup
% subst_args_here(Eq,RetType,Depth2,Self,Y,YO):- Y=YO.
% %  this next one at least causes no failures and 5x speedup
subst_args_here(_Eq,_RetType,_Depth2,_Self,Y,YO):- iz_conz(Y), \+ is_list(Y), !, bt,trace, break, Y=YO.
%subst_args_here(Eq,RetType,Depth2,Self,Y,YO):- !, Y=YO.
subst_args_here(Eq,RetType,Depth2,Self,Y,YO):- !,
  subst_once(subst_args(Eq,RetType,Depth2,Self,Y,YO)*->true;Y=YO).
%subst_args_here(Eq,RetType,Depth2,Self,Y,YO):- !, finish_eval(Eq,RetType,Depth2,Self,Y,YO).

subst_args_here(Eq,RetType,Depth,Self,H,BBBO):-
  must_det_lls(if_or_else(subst_args_there(Eq,RetType,Depth,Self,H,BBB),H=BBB)),
  sanity_check_eval(subst_args_there,BBB),BBBO=BBB.
%subst_args_here(_Eq,_RetType,_Depth2,_Self,Y,YO):- wont_need_subst(Y),!, Y=YO.

trust_wont_need_substX.
use_breakpoints(_).

%subst_args_there(Eq,RetType,Depth,Self,Y,YO):- trust_wont_need_substX,wont_need_substX(Y),!,YO=Y,var_pass(Eq,RetType,Depth,Self,Y).
subst_args_there(Eq,RetType,Depth2,Self,Y,YO):-
  wont_need_substX(Y),!,
  subst_args_there_real(Eq,RetType,Depth2,Self,Y,YO),
    use_breakpoints(if_t(Y\=@=YO,
       (if_tracemsg(unknown,wont_need_substX(Y)),
            rtrace(subst_args_there_real(Eq,RetType,Depth2,Self,Y,YO)),break))).

subst_args_there(Eq,RetType,Depth2,Self,Y,YO):-
   subst_args_there_real(Eq,RetType,Depth2,Self,Y,YO),
    use_breakpoints((if_t( \+ trust_wont_need_substX,
       if_t(Y=@=YO, (if_tracemsg(unknown,subst_args_there_real(Y,YO)),
           maybe_trace(unknown),rtrace(subst_args_there_real(Eq,RetType,Depth2,Self,Y,YO)),break))))).

subst_args_there_real(Eq,RetType,Depth2,Self,Y,YO):- !,
  subst_once(subst_args(Eq,RetType,Depth2,Self,Y,YO)*->true;Y=YO).

subst_args_there_real(Eq,RetType,Depth2,Self,Y,YO):-
  subst_once(subst_args(Eq,RetType,Depth2,Self,Y,YO)),
  %Y =YO,
  notrace(if_t_else((wont_need_subst(Y),Y\=@=YO),
     (write_src_uo(needed_subst_args(Y,YO)),bt,sleep(1.0)),
  nop(write_src_uo(unneeded_subst_args(Y))))).

wont_need_substX(List):- \+ is_list(List),!.
wont_need_substX(X):- self_eval(X),!.
wont_need_substX(V):- var(V),!.
wont_need_substX([_,A|_]):- number(A),!,fail.
wont_need_substX([F|_]):-atom(F), need_subst_f(F), !, fail.
wont_need_substX(List):- maplist(wont_need_substX,List),!.
wont_need_substX(_).


wont_need_subst(List):- \+ is_list(List),!.
wont_need_subst([_,A|_]):- number(A),!,fail.
wont_need_subst([F|_]):-atom(F), need_subst_f(F), !, fail.
wont_need_subst(List):- maplist(wont_need_subst,List),!.
wont_need_subst(_).

need_subst_f('==').
% ['Mortal','Socrates'] -> 'T'
need_subst_f('Mortal').
need_subst_f('*'). need_subst_f('+').
need_subst_f('-'). need_subst_f('/').
need_subst_f('<'). need_subst_f('=<').

if_t_else(If,Then,Else):- If -> Then ; Else.

finish_eval_here(Eq,RetType,Depth2,Self,Y,YO):-
  finish_eval(Eq,RetType,Depth2,Self,Y,YO),
  notrace(if_t(Y\=@=YO,write_src_uo(finish_eval(Y,YO)))).

:- nodebug(metta(e)).

:- discontiguous eval_09/6.
:- discontiguous eval_10/6.
:- discontiguous eval_20/6.
:- discontiguous eval_21/6.
:- discontiguous eval_30/6.
:- discontiguous eval_40/6.
:- discontiguous eval_41/6.
:- discontiguous maybe_eval_subst/6.
:- discontiguous eval_09_disabled/6.
:- discontiguous eval_10_disabled/6.
:- discontiguous eval_20_disabled/6.
:- discontiguous eval_21_disabled/6.
:- discontiguous eval_30_disabled/6.
:- discontiguous eval_40_disabled/6.
:- discontiguous eval_41_disabled/6.
:- discontiguous maybe_eval_subst_disabled/6.
%:- discontiguous eval_30fz/5.
%:- discontiguous eval_31/5.
%:- discontiguous maybe_eval_defn/5.
%:- discontiguous eval_40/5.
eval_to_name(X,Named):- sub_term_safely(Named,X),atomic(Named),Named\==[],!.
eval_to_name(X,x(X)).


is_mettalog_tracing(X,_):- var(X),!,fail.
is_mettalog_tracing([X|_],Type):- !, is_mettalog_tracing(X,Type).
is_mettalog_tracing(H,Type):- woc(metta_atom(_,[mettalog_trace,HH,Type])), \+ \+ H=HH, !.

eval_08(Eq,RetType,Depth,Self,X,Y):- is_mettalog_tracing(X,Type),!,
   with_debug(Type,eval_09(Eq,RetType,Depth,Self,X,Y)).
eval_08(Eq,RetType,Depth,Self,X,Y):- eval_09(Eq,RetType,Depth,Self,X,Y).

%eval_09(_Eq,_RetType, Depth,_Slf,X,Y):- Depth< 0, !, X=Y, fail.
%eval_09(_Eq,_RetType, Depth,_Slf,X,Y):- Depth< 1, !, X=Y.
%eval_09(_Eq,_RetType, Depth,_Slf,_X,_Y):- Depth<1, if_trace(e,bt),!, fail.

eval_09(Eq,RetType,Depth,Self,X,Y):- fail, assumed_functor(X,F,Len),!,
   use_right_thing(F,Len,Eq,RetType,Depth,Self,X,Y).
eval_09(Eq,RetType,Depth,Self,X,Y):- woc(eval_10(Eq,RetType,Depth,Self,X,Y)).

%eval_09(Eq,RetType,Depth,Self,X,Y):- !, no_repeats(X+Y,eval_10(Eq,RetType,Depth,Self,X,Y)).
eval_09_er(Eq,RetType,Depth,Self,X,Y):- !,
     no_repeats_var(YY),
     eval_to_name(X,XX),!,
     eval_10(Eq,RetType,Depth,Self,X,Y), %break,
     (fail_on_repeat(XX,YY,X,Y) -> true ; ( %print_last_choicepoint_upwards,
                                             break,
                                            !)).

fail_on_repeat(ThisNth,YY,X,Y):-
     ((copy_term(X+Y,YC), YC = YY)
        -> nop(debug(metta(todo),'no_repeat in ~w: ~q',[ThisNth,X->Y]))
        ; once((dmsg('repeats in'([ThisNth,X->Y])),
               %bt,
               dumpST,
               dmsg('repeats in'([ThisNth,X->Y])),
               !,fail))).

eval_09_11(Eq,RetType,Depth,Self,X,Y):-!,
    eval_to_name(X,Named),
     (nb_current(previous_nths,NthL)->true;NthL=[]),
     append(NthL,[Named],StartNth), nb_setval(previous_nths,StartNth),nb_setval(this_nths,StartNth),
     no_repeats_var(YY),
     call_cleanup(
       (call_nth(eval_10(Eq,RetType,Depth,Self,X,Y),Nth),
         append(NthL,[Named-Nth],ThisNth),nb_setval(previous_nths,ThisNth),
         nb_setval(previous_nths,NthL),
         nb_setval(this_nths,ThisNth),
         ((copy_term(X+Y,YC), YC = YY) -> (debug(metta(todo),'no_repeat in ~w: ~q',[ThisNth,X->Y])) ; (debug(metta(todo),'repeats in ~w: ~q',[ThisNth,X->Y]),fail))),
       nb_setval(previous_nths,NthL)).

/*
eval_09(Eq,RetType,Depth,Self,X,Y):-
   if_or_else((eval_10(Eq,RetType,Depth,Self,X,Y),nonvar(Y)),
      (rtrace(eval_10(Eq,RetType,Depth,Self,X,Y)),break)).
*/
:- nodebug(metta(todo)).
eval_10(_Eq,_RetType,_Dpth,_Self,X,YO):- self_eval(X),!,YO=X.
eval_10(_Eq,_RetType,_Dpth,_Self,X,_YO):- X==[empty],!,fail.
eval_10(_Eq,_RetType,_Dpth,_Self,X,_YO):- X==['Empty'],!,fail.
eval_10(_Eq,_RetType,Depth,_Self,X,YO):- Depth<0,bt,trace,!,X=YO.
eval_10(Eq,RetType,Depth,Self,X,Y):- var(X), !, % sanity_check_eval(eval_10_var,X),
  eval_20(Eq,RetType,Depth,Self,X,Y).

insanity_check_eval(_,_):- is_testing,!,fail.
insanity_check_eval(Which,X):- var(X),!, \+ sub_var_safely(X,Which),if_tracemsg(unknown,insanity_check_eval(Which,X)),!,maybe_trace(unknown).
insanity_check_eval(Which,X):-  X=@=[_|_],if_tracemsg(unknown,insanity_check_eval(Which,X)),!,maybe_trace(unknown).

sanity_check_eval(_,_):- is_testing,!.
sanity_check_eval(_,_):- !.
sanity_check_eval(Which,X):- tracing,notrace,!,call_cleanup(\+ insanity_check_eval(Which,X), maybe_trace(unknown)),!.
sanity_check_eval(Which,X):- \+ insanity_check_eval(Which,X), !.

%eval_10(Eq,RetType,Depth,Self,X,Y):- \+ sanity_check_eval(eval_10_in,X),X=Y,!,var_pass(Eq,RetType,Depth,Self,Y).

eval_20(Eq,RetType,Depth,Self,X,Y):- var(X), !, % sanity_check_eval(eval_20_var,X),
  Y=X,!,var_pass(Eq,RetType,Depth,Self,Y).

%eval_20(Eq,RetType,Depth,Self,X,Y):- \+ sanity_check_eval(eval_20_in,X),X=Y,!,var_pass(Eq,RetType,Depth,Self,Y).

eval_10(Eq,RetType,Depth,Self,X,Y):-  \+ compound(X), !,
    as_prolog_x(Depth,Self,X,XX),
    eval_20(Eq,RetType,Depth,Self,XX,Y),sanity_check_eval(eval_20_not_compound,Y).

eval_10(Eq,RetType,Depth,Self,X,Y):-  \+ is_list(X), !,
  as_prolog_x(Depth,Self,X,XX),
  eval_20(Eq,RetType,Depth,Self,XX,Y),sanity_check_eval(eval_20_not_list,Y).

eval_10(Eq,RetType,Depth,Self,[Sym|Args],Y):- \+ atom(Sym), !,
  maplist(as_prolog_x(Depth,Self), [Sym|Args] , [ASym|Adjusted]),
  eval_20(Eq,RetType,Depth,Self, [ASym|Adjusted], Y),sanity_check_eval(eval_20_not_atom,Y).

eval_20(_Eq,_RetType,Depth,_Self,X,YO):- Depth<0,bt,trace,!,X=YO.
eval_20(Eq,RetType,_Dpth,_Slf,Name,Y):-
    atom(Name), !,
      (Name=='NotReducible'->throw(metta_NotReducible);
      (nb_bound(Name,X)->do_expander(Eq,RetType,X,Y);
       Y = Name)),
      sanity_check_eval(eval_20_atom,Y).

eval_20(_Eq,RetType,Depth,Self,[Sym|Args],Res):-
    atomic(Sym), py_is_function(Sym), is_list(Args), !,
    maplist(as_prolog_x(Depth,Self), Args , Adjusted),!,
    py_call_method_and_args(Sym,Adjusted,Ret),
    py_metta_return_value(RetType, Ret,Res).


eval_py_atom(_Eq,_RetType,_Depth,_Self,['py-atom',Arg],Res):-
    must_det_ll((py_atom(Arg,Res))).

eval_py_atom(_Eq,_RetType,_Depth,_Self,['py-atom',Arg,Type],Res):-
    must_det_ll((py_atom_type(Arg,Type,Res))).


was_py_call(Eq,RetType,Depth,Self,PyAtom,Sym,PArgs,ParamList,RRetType):-
   atomic(PyAtom), py_is_function(PyAtom), !, Sym = PyAtom,
   into_param_types(Eq,RetType,Depth,Self,Sym,PArgs,ParamList,RRetType).
was_py_call(Eq,RetType,Depth,Self,[PyAtom|Args],Sym,PArgs,ParamList,RRetType):- fail, PyAtom == 'py-atom',!,
  eval_py_atom(Eq,RetType,Depth,Self,[PyAtom|Args],Sym),
  into_param_types(Eq,RetType,Depth,Self,Args,PArgs,ParamList,RRetType).

into_param_types(_Eq,RetType,_Depth,_Self,_SymList,PArgs,ParamList,RetType):- length(PArgs,N),length(ParamList,N),!,
   maplist(=('%Undefined%'),ParamList).

apply_param_types_return(Depth,Self, Args,Res, ParamList,_RetType, Adjusted,Ret):-
    apply_param_types(Depth, Self,ParamList, Args , Adjusted),
    Res = Ret.


apply_param_type(Depth, Self,T,M,Y):- into_typed_arg(Depth, Self, T, M, Y).

apply_param_types(_Depth,_Self,_, Nil , O):- Nil == [] ,!, O = Nil.
apply_param_types(_Depth,_Self,_, Var , O):- var(Var), !, O = Var.
apply_param_types(Depth, Self,PT, [Y,A|Args] , [Z,Val|Adjusted]):-
   var(Y),nonvar(A), de_pcons(PT,X,TPT),de_pcons(TPT,T,RTPT),
   var(X),nonvar(T),!,
   apply_param_type(Depth, Self,T,A,Val), apply_param_types(Depth, Self,[X|RTPT],[Y|Args],[Z|Adjusted]).

apply_param_types(Depth, Self,PT, [A|Args] , [Val|Adjusted]):-
    de_pcons(PT,T,ParamList),
    apply_param_type(Depth, Self,T,A,Val), apply_param_types(Depth, Self,ParamList,Args,Adjusted).

de_pcons(Var,Var,VarT):- var(Var),!,copy_term(Var,VarT).
de_pcons([P|T],P,T):- T\==[], !.
de_pcons([P],P,[P]):- !.
de_pcons(Var,Var,VarT):-copy_term(Var,VarT).

/*
eval_20_disabled(Eq,RetType,Depth,Self,[PyAtom|Args],Res):-  fail,  is_list(Args), nonvar(PyAtom),
    was_py_call(Eq,RetType,Depth,Self,PyAtom,Sym,Args,ParamList,DeclRetType),!,
    narrow_types(RetType,DeclRetType,CombinedRetType),!,
    apply_param_types_return(Depth, Self,Args,Res,ParamList,CombinedRetType,Adjusted,Ret),
    py_call_method_and_args(Sym,Adjusted,Ret),
    py_metta_return_value(RetType,Ret,Res).
*/

legal_op(X):- must_det_lls(nonvar(X)).

is_py_atom(Var):- var(Var),!,fail.
is_py_atom('py-atom').
eval_20(Eq,RetType,Depth,Self,[PyAtom2|Args],Res):- is_list(PyAtom2), fail,
   PyAtom2 = [PyAtom,Sym,ArrowType],
   is_py_atom(PyAtom),!,
   Op = [PyAtom,Sym],
   eval_10(Eq,RetType,Depth,Self,['invoke-ftype',Op,ArrowType|Args],Res).

% !(invoke-ftype println! (-> Atom (->)) (+ 1 1))

eval_20(Eq,RetType,Depth,Self,[PyAtom1|Args],Res):-  is_list(PyAtom1), fail,
   PyAtom1 = [PyAtom,Sym],
   is_py_atom(PyAtom),!,
   Op = [PyAtom,Sym],
   eval_10(Eq,RetType,Depth,Self,['invoke',Op|Args],Res).

eval_10(Eq,RetType,Depth,Self,['invoke-for',Op,DeclRetType|Args],Res):- !, legal_op(Op),
   narrow_types(RetType,DeclRetType,CombinedRetType),
   eval_10(Eq,CombinedRetType,Depth,Self,['invoke',Op|Args],Res).

eval_10(Eq,RetType,_Depth,Self,['invoke-ftype',Op,ArrowType|Args],Ret):- !, legal_op(Op),
   arrow_type(ArrowType,ParamList,DeclRetType),
   narrow_types(RetType,DeclRetType,CombinedRetType),
   apply_param_types_return(Depth, Self,Args,Res,ParamList,CombinedRetType,Adjusted,Ret),
   eval_10(Eq,CombinedRetType,Depth,Self,['invoke',Op|Adjusted],Res).

eval_10(_Eq,RetType,_Depth,_Self,['invoke',Op|Args],Res):- !, legal_op(Op),
   must_det_lls(op_to_pred_call_ret(Op,Pred2,Ret3)),
   call(Pred2,Args, Ret),
   call(Ret3,RetType,Ret,Res).

op_to_pred_call_ret(PyAtom,Pred2,Ret3):- is_list(PyAtom),!,
   maybe_trace(unknown) ,eval_py_atom(_Eq,_RetType,_Depth,_Self,PyAtom,Res),!,op_to_pred_call_ret(Res,Pred2,Ret3).
op_to_pred_call_ret(PyAtom,Pred2,Ret3):-
  py_is_function(PyAtom), !, Sym = PyAtom,
  Pred2= py_call_method_and_args(Sym),
  Ret3= py_metta_return_value().

eval_10(_Eq,_RetType,Depth,Self, ['apply-param-types',Convert,Args],Res):- !, apply_param_types(Depth, Self, Convert, Args , Res).

eval_10(_Eq,_RetType,Depth,Self, ['apply-param-type',Convert,Arg],Res):- !, apply_param_type(Depth, Self, Convert, Arg, Res).


% ((py-atom type) "string")    <class 'str'>

py_metta_return_value(_Suggest,Ret,[]):- Ret=='@'(none),!.
py_metta_return_value(_Suggest,Ret,'True'):- Ret=='@'(true),!.
py_metta_return_value(_Suggest,Ret,'False'):- Ret=='@'(false),!.
py_metta_return_value(_Suggest,IO,IO).

eval_20(Eq,RetType,_Dpth,_Slf,X,Y):- no_eval(X),!,do_expander(Eq,RetType,X,Y).

args_not_evaled(X):- ( \+ is_list(X); maplist(no_eval,X)),!.
no_eval(X):- self_eval(X),!.
no_eval([SL|X]):- atomic(SL), !, is_sl(SL), args_not_evaled(X).
no_eval([SL|X]):- ( \+ atom(SL), \+ is_list(SL)), !,
          args_not_evaled(X).
is_sl(N):- number(N),!.
is_sl('ExtSet').
is_sl('IntSet').
%is_sl('___').

% =================================================================
% =================================================================
% =================================================================
%  VAR HEADS/ NON-LISTS
% =================================================================
% =================================================================
% =================================================================

eval_20(Eq,RetType,_Dpth,_Slf,[X|T],Y):- T==[], \+ callable(X),!, do_expander(Eq,RetType,X,YY),Y=[YY].

%eval_20(Eq,RetType,_Dpth,Self,[X|T],Y):- T==[],  atom(X),
%   \+ is_user_defined_head_f(Self,X),
%   do_expander(Eq,RetType,X,YY),!,Y=[YY].

eval_20(Eq,RetType,Depth,Self,X,Y):- atom(Eq),  ( Eq \== ('=')) ,!,
   call(Eq,'=',RetType,Depth,Self,X,Y).

% metta_defn()
eval_20_disabled(Eq,RetType,Depth,Self,X,Y):- fail,
    compound(X), copy_term(X,XCopy,Goals),copy_term_nat(XCopy,XCopyNat),
    curried_arity(X,_,A), if_t(number(A),Len is A),
    SetArgs=did(n),
    quietly((if_trace(defn, (curried_arity(X,F,A),finfo(F,A,X))),
     findall(guarded_defn(XCopyNat,ParamTypes,FRetType,Body), (metta_defn(Self,Head,Body),copy_term(Head,HeadCopy),
        Head = XCopyNat,
        XCopyNat=@=XCopy,
        XCopyNat=XCopy,
        once((sub_term_safely(Op,HeadCopy),atom(Op),sub_var(Op,X))),
        maplist(call,Goals),
        %strace,
        get_operator_typedef(Self,Op,Len,ParamTypes,FRetType),
        trace,
        if_t(SetArgs==did(n), (nb_setarg(1,SetArgs,t),
                               do_eval_args_for(X,ParamTypes,NewXXCopy))),

        NewXXCopy= Head),XXB0L))),
        XXB0L \== [], !, %trace,
        catch(eval_defn_bodies_guarded(Eq,RetType,Depth,Self,X,Y,XXB0L),metta_NotReducible,X=Y).

do_eval_args_for(X,_ParamTypes,X):-!.

eval_20(Eq,RetType,Depth,Self,[X|T],Y):- T==[], is_list(X),!,
  eval_ne(Eq,RetType,Depth,Self,X,YY),Y=[YY].

eval_20_disabled(Eq,RetType,Depth,Self,[F,[Eval,V]|VI],VO):- fail, Eval == eval,!,
  ((eval_args(Eq,_FRype,Depth,Self,V,VV), V\=@=VV)*-> true; VV = V),
  eval_args(Eq,RetType,Depth,Self,[F,VV|VI],VO).

eval_20_disabled(Eq,RetType,Depth,Self,[[Eval,V]|VI],VO):- Eval == eval,!,
  ((eval_args(Eq,_FRype,Depth,Self,V,VV), V\=@=VV)*-> true; VV = V),
  eval_args(Eq,RetType,Depth,Self,[VV|VI],VO).

% DMILES @ TODO make sure this isnt an implicit curry
eval_20(Eq,_RetType,Depth,Self,[V|VI],VO):-  \+ callable(V), is_list(VI),!,
  maplist(eval_ret_5(Eq,Depth,Self),[V|VI],VOO),VO=VOO.


eval_20(Eq,RetType,Depth,Self,[V|VI],VVO):-  \+ is_list(VI),!,
 eval_args(Eq,RetType,Depth,Self,VI,VM),
  ( VM\==VI -> eval_args(Eq,RetType,Depth,Self,[V|VM],VVO) ;
    (eval_args(Eq,RetType,Depth,Self,V,VV), (V\==VV -> eval_args(Eq,RetType,Depth,Self,[VV|VI],VVO) ; VVO = [V|VI]))).

eval_20(Eq,RetType,_Dpth,_Slf,X,Y):- \+ is_list(X),!,do_expander(Eq,RetType,X,Y).

% covered by \+ callable(V), is_list(VI)
%eval_20(Eq,_RetType,Depth,Self,[V|VI],[V|VO]):- var(V),is_list(VI),!, maplist(eval_ne(Eq,_ArgRetType,Depth,Self),VI,VO).


% eval_20 CAN NOW USE ATOMS (not jsut eval_10)
eval_20(_,_,_,_,['echo',Value],Value):- !.
%eval_20(=,Type,_,_,['coerce',Type,Value],Result):- !, coerce(Type,Value,Result).

% =================================================================
% =================================================================
% =================================================================
%  LET*
% =================================================================
% =================================================================
% =================================================================

%eval_20(Eq,RetType,Depth2,Self,[Qw,X,Y],YO):- Qw == ('=='),!,
%  eval_args(X,XX),eval_args(Y,YY), !, as_tf(XX==YY,YO).

eval_20(_Eq,_RetType,_Depth,_Self,['is-mettalog'],'True'):- !.

eval_20(Eq,RetType,Depth,Self,['let*',Lets,Body],RetVal):-
    expand_let_star(Lets,Body,NewLet),!,
        eval_10(Eq,RetType,Depth,Self,NewLet,RetVal).



expand_let_star(Lets,Body,Body):- Lets==[],!.
expand_let_star([H|LetRest],Body,['let',V,E,NewBody]):-
    is_list(H), H = [V,E], !,
    expand_let_star(LetRest,Body,NewBody).

eval_20(Eq,RetType,Depth,Self,X,RetVal):-
    once(expand_eval(X,XX)),X\==XX,!,sanity_check_eval(expand_eval,XX),
        %fbug(expand_eval(X,XX)),
        eval_10(Eq,RetType,Depth,Self,XX,RetVal).

expand_eval(X,Y):- \+ is_list(X),!, X=Y.
expand_eval([H|A],[H|AA]):- \+ ground(H),!,maplist(expand_eval,A,AA).
expand_eval(['let*',Lets,Body],NewBody):- expand_let_star(Lets,Body,NewBody),!.
expand_eval([H|A],[H|AA]):- maplist(expand_eval,A,AA).

% =================================================================
% =================================================================
% =================================================================
%  EVAL LAZY
% =================================================================
% =================================================================
% =================================================================


is_progn(C):- var(C),!,fail.
is_progn('chain-body').
is_progn('progn').

eval_20(Eq,RetType,Depth,Self,[Comma,X  ],Res):- is_progn(Comma),!, eval_args(Eq,RetType,Depth,Self,X,Res).
%eval_20(Eq,RetType,Depth,Self,[Comma,X,Y],Res):- is_progn(Comma),!, eval_args(Eq,_,Depth,Self,X,_),
%  eval_args(Eq,RetType,Depth,Self,Y,Res).
eval_20(Eq,RetType,Depth,Self,[Comma,X|Y],Res):- is_progn(Comma),!, eval_args(Eq,_,Depth,Self,X,_),
  eval_args(Eq,RetType,Depth,Self,[Comma|Y],Res).

eval_20(Eq,RetType,Depth,Self,['chain',Atom,Var|Y],Res):-  !,  eval_args(Eq,_RetType,Depth,Self,Atom,R),
  Var = R, eval_args(Eq,RetType,Depth,Self,['chain-body'|Y],Res).

%eval_20(Eq,RetType,Depth,Self,['chain-body',X],Res):- !,eval_args(Eq,RetType,Depth,Self,X,Res).
%eval_20(Eq,RetType,Depth,Self,['chain-body',X|Y],Res):-  !, eval_args(Eq,RetType,Depth,Self,X,_), eval_args(Eq,RetType,Depth,Self,['chain-body'|Y],Res).

% simple version of Minimal MeTTa's `evalc` function
eval_20(Eq,RetType,Depth,Self,['evalc',Eval,Other],Result):-!,
    into_space(Depth,Self,Other,Space),
    eval_args_once(Eq,RetType,Depth,Space,Eval,Result).


% @TODO needs to only reduce one steps
eval_args_once(Eq,RetType,Depth,Space,Eval,Result):-
   eval_10(Eq,RetType,Depth,Space,Eval,Result)*->true;(Eval=Result).


eval_20(Eq,RetType,Depth,Self,['capture',X],Res):- !,
   eval_args(Eq,RetType,Depth,Self,X, Res).


eval_20(Eq,RetType,Depth,Self,['eval',X],Res):- !,
   eval_args(Eq,RetType,Depth,Self,X, Res).

eval_20(Eq,RetType,Depth,Self,['eval-for',Type,X],Res):- !,
    ignore(Type=RetType),
    eval_args(Eq,Type,Depth,Self,X, Res).

eval_20(Eq,RetType,Depth,Self,['eval-for',_Why,Type,X],Res):- !,
    ignore(Type=RetType),
    eval_args(Eq,Type,Depth,Self,X, Res).

% simple version of Minimal MeTTa's `metta` function (we dont call evalc/2 as it will be corrected to only reduce once)
eval_20(Eq,_Maybe_TODO_RetType,Depth,Self,['metta',Eval,RetType,Other],Result):-!,
    into_space(Depth,Self,Other,Space),
    eval_args(Eq,RetType,Depth,Space,Eval,Result),
    filter_type(Result,RetType).

filter_type(Result,RetType):-
  get_type(Result, ResultType),
  type_conform(ResultType, RetType),!.


/* Function takes list of atoms (first argument), variable (second argument) and filter predicate (third argument) and returns list with items which passed filter.
     E.g. (filter-atom (1 2 3 4) $v (eval (> $v 2))) will give (3 4)") */

eval_20(Eq,RetType,Depth,Self,['filter-atom',List,Var,Pred],Res):- !,
   call_filter_atom(Eq,RetType,Depth,Self,List,Var,Pred,Res).

call_filter_atom(_Eq,_RetType,_Depth,_Self,[],_Var,_Pred1,[]):-!.
call_filter_atom(Eq,RetType,Depth,Self,[E|List],Var,Pred,Out):-
    (( \+ \+ (E = Var, eval_args_true(Eq,RetType,Depth,Self,Pred))) -> Out = [E|Res] ; Out = Res),
    call_filter_atom(Eq,RetType,Depth,Self,List,Var,Pred,Res).

% "Function takes list of atoms (first argument), variable to be used inside (second variable) and an expression which will be evaluated for each atom in list (third argument). Expression should contain variable. So e.g. (map-atom (1 2 3 4) $v (eval (+ $v 1))) will give (2 3 4 5)"
eval_20(Eq,RetType,Depth,Self,['map-atom',List,V,Eval],Res):- !,
   call_map_atom(Eq,RetType,Depth,Self,List,V,Eval,Res).

call_map_atom(Eq,RetType,Depth,Self,[E|List],V,Eval,[CR|Res]):- !, faster_replace(V,E,Eval,CEval),
    eval_args(Eq,RetType,Depth,Self,CEval,CR),
    call_map_atom(Eq,RetType,Depth,Self,List,V,Eval,Res).
call_map_atom(_Eq,_RetType,_Depth,_Self,[],_V,_Pred,[]):-!.

% which is faster?
%faster_replace(B,E,Eval,CEval):- subst0011a(B,E,Eva2,CEval).
faster_replace(B,E,Eval,CEval):-  copy_term(B+Eval,CB+CEval), E = CB.
%faster_replace(A,Init,B,E,Eval,CEval):- copy_term(A+B+Eval,CA+CB+CEval), CA = Init, CB = E.


% Function takes list of values (first argument), initial value (second argument) and operation (fifth argument) and applies it consequently to the list of values, using init value as a start. It also takes two variables (third and fourth argument) to use them inside
eval_20(Eq,RetType,Depth,Self,['foldl-atom',List,Init,A,B,Eval],Res):- !,
   call_foldl_atom(Eq,RetType,Depth,Self,List,Init,A,B,Eval,Res).

% Last Cail
call_foldl_atom(Eq,RetType,Depth,Self,[E],Init,A,B,Eval,Res):- !, A = Init, B = E,
  eval_args(Eq,RetType,Depth,Self,Eval,Res).
% Recursive Cail
call_foldl_atom(Eq,RetType,Depth,Self,[E|List],Init,A,B,Eval,Res):- !, faster_replace(A,Init,B,E,Eval,CEval),
     eval_args(Eq,RetType,Depth,Self,CEval,CR),
     call_foldl_atom(Eq,RetType,Depth,Self,List,CR,A,B,Eval,Res).
% Empty List
call_foldl_atom(_Eq,_RetType,_Depth,_Self,[],Init,_A,_B,_Eval,Init):-!.

% which is faster?
faster_replace(A,Init,B,E,Eval,CEval):- subst0011a(A,Init,Eval,Eva2), subst0011a(B,E,Eva2,CEval).
%faster_replace(A,Init,B,E,Eval,CEval):- copy_term(A+B+Eval,CA+CB+CEval), CA = Init, CB = E.

% =================================================================
% =================================================================
% =================================================================
%  LET
% =================================================================
% =================================================================
% =================================================================

unified(X,Y):- X=@=Y,X=Y,!.
unified(X,Y):- X=Y,!.
unified(X,Y):- eval(X,XX),X\=@=XX,unified(Y,XX),!.
unified(X,Y):- eval(Y,YY),Y\=@=YY,unified(YY,X),!.

%eval_until_unify(_Eq,_RetType,_Dpth,_Slf,X,X):- !.


%eval_until_unify_self([h_e|_],Eq,RetType,Depth,Self,X,Y, Res):- var(Y),!,as_tf(X==Y, Res).
%eval_until_unify_self([h_e|_],Eq,RetType,Depth,Self,X,Y, Res):- var(X),!,as_tf(X==Y, Res).
%eval_until_unify_self(Flags,Eq,RetType,Depth,Self,X,Y,Res):- as_tf(eval_until_eq(Flags,Eq,RetType,Depth,Self,X,Y),Res).

eval_until_eq_tf(_Flags, _Eq, XType,YType,_Depth,_Self,X,Y,TF):- (var(X);var(Y)),!,ignore(XType=YType),as_tf(X==Y, TF).
eval_until_eq_tf(Flags, Eq, XType,YType,Depth,Self,X,Y,TF):-
  eval_until_eq(Flags, Eq, XType,YType,Depth,Self,X,Y,TF).


eval_until_eq(_Flags, Eq, XType, YType,_Dpth,_Slf,X,Y,TF):-  X==Y,!,check_returnval(Eq,XType,X),check_returnval(Eq,YType,Y),TF='True'.
eval_until_eq(_Flags,_Eq,_XType,_YType,_Dpth,_Slf,X,Y,TF):- notrace(as_tf_nowarn(X=:=Y,TF)),!.
eval_until_eq(_Flags,_Eq,_XType,_YType,_Dpth,_Slf,X,Y,TF):- notrace(as_tf_nowarn('#='(X,Y),TF)),!.
%eval_until_eq(Flags,Eq,XType,YType,_Dpth,_Slf,X,Y,TF):-  X\=@=Y,X=Y,!,check_returnval(Eq,XType,YType,Y,TF).
eval_until_eq(_Flags,Eq,XType,YType,_Depth,_Self,X,Y,TF):- var(X),var(Y),!,as_tf_traceable(X=Y,TF),check_returnval(Eq,XType,X),check_returnval(Eq,YType,Y),!.
%eval_until_eq(_Flags,Eq,XType,YType,_Dpth,_Slf,X,Y,TF):-  X=Y,!,check_returnval(Eq,XType,YType,Y,TF).
eval_until_eq(_Flags,Eq, XType, YType,Depth,Self,X,Y,TF):- var(Y),!,ignore(XType=YType),eval_argsteps(Eq,XType,Depth,Self,X,XX),as_tf_traceable(XX=Y,TF).
eval_until_eq(_Flags,Eq, XType, YType,Depth,Self,X,Y,TF):- var(X),!,ignore(XType=YType),eval_argsteps(Eq,YType,Depth,Self,Y,YY),as_tf_traceable(X=YY,TF).
%eval_until_eq(_Flags,Eq, XType,_YType,Depth,Self,X,Y,TF):- \+is_list(Y),!,eval_in_steps_some_change(Eq,XType,Depth,Self,X,XX),XX=Y.
%eval_until_eq(_Flags,Eq,_XType, YType,Depth,Self,X,Y,TF):- \+is_list(X),!,eval_in_steps_some_change(Eq,YType,Depth,Self,Y,YY),X=YY.
eval_until_eq(_Flags,Eq, XType,_YType,Depth,Self,X,Y,TF):- \+is_list(Y),!,eval_arg_maybe_steps(Eq,XType,Depth,Self,X,XX),as_tf_traceable(XX=Y,TF).
eval_until_eq(_Flags,Eq,_XType, YType,Depth,Self,X,Y,TF):- \+is_list(X),!,eval_arg_maybe_steps(Eq,YType,Depth,Self,Y,YY),as_tf_traceable(X=YY,TF).

eval_until_eq([Fn|Flags],Eq,XType,YType,Depth,Self,X,Y,TF):-
 if_or_else(eval_args_down(Eq,XType,YType,Depth,Self,X,Y,TF),
 if_or_else(eval_until_eq_l(Flags,Eq,XType,YType,Depth,Self,X,Y,TF),
 if_or_else(eval_args_slow_down(Flags,Eq,XType,YType,Depth,Self,X,Y,TF),
            TF=[Fn,X,Y]))).


%eval_arg_maybe_steps(Eq,YType,Depth,Self,Y,YY):- eval_in_steps_or_same(Eq,YType,Depth,Self,Y,YY).
eval_arg_maybe_steps(Eq,YType,Depth,Self,Y,YY):- eval_args(Eq,YType,Depth,Self,Y,YY).

eval_args_down(Eq,XType,YType,Depth,Self,X,Y,TF):-
  eval_args(Eq,XType,Depth,Self,X,XX),
  eval_args(Eq,YType,Depth,Self,Y,YY),
  as_tf_unify(XX,YY,TF).

as_tf_unify(XX,YY,TF):- as_tf_traceable(XX=YY,TF).

eval_args_slow_down(_Flags,Eq,XType,YType,Depth,Self,X,Y,TF):-
  as_tf(((eval_in_steps_some_change(Eq,XType,Depth,Self,X,XX),eval_in_steps_some_change(Eq,YType,Depth,Self,Y,YY),
  XX=YY)),TF).

%eval_until_eq(Flags,Eq,XType,YType,Depth,Self,X,Y):- eval_1change(Eq,XType,YType,Depth,Self,X,XX),eval_until_eq(Flags,Eq,XType,YType,Depth,Self,Y,XX),!.
%eval_until_eq(Flags,Eq,XType,YType,Depth,Self,X,Y):- eval_in_steps_some_change(Eq,XType,YType,Depth,Self,X,XX),eval_until_eq(Flags,Eq,XType,YType,Depth,Self,Y,XX),!.


eval_until_eq_l(_Flags,_Eq,_XType,_YType,_Dpth,_Slf,X,Y,_):- (X==[];Y==[]),!,X=Y.
eval_until_eq_l(_Flags,_Eq,_XType,_YType,_Dpth,_Slf,X,Y,_):- length(X,Len), \+ length(Y,Len),!,fail.
eval_until_eq_l(Flags,Eq,XType,YType,Depth,Self,[FX|X],[FY|Y],TF):-
  if_or_else(eval_until_eq_l1(Flags,Eq,XType,YType,Depth,Self,[FX|X],[FY|Y],TF),
             eval_until_eq_l2(Flags,Eq,XType,YType,Depth,Self,[FX|X],[FY|Y],TF)).

eval_until_eq_l1(Flags,Eq,XType,YType,Depth,Self,[FX|X],[FY|Y],TF):-
  (atom(FX);atom(FY)),FX=FY,!,
  length(X,LenX),length(Y,LenY),
  make_todo_args(1,LenX,XTodo),
  make_todo_args(1,LenY,YTodo),!,
  eval_until_eq_l_args(XTodo,YTodo,FX,FY,LenX,LenY,Flags,Eq,XType,YType,_XParamTypes,_YParamTypes,Depth,Self,X,Y,TF).

eval_until_eq_l2(Flags,Eq,XType,YType,Depth,Self,X,Y,TF):-
  length(X,LenX),length(Y,LenY),
  make_todo_args(1,LenX,XTodo),
  make_todo_args(1,LenY,YTodo),!,
  maplist(get_vtype(Depth,Self),X,XParamTypes),
  maplist(get_vtype(Depth,Self),Y,YParamTypes),
  eval_until_eq_l_args(XTodo,YTodo,_FX,_FY,LenX,LenY,Flags,Eq,XType,YType,XParamTypes,YParamTypes,Depth,Self,X,Y,TF).

get_vtype(Depth,Self,Obj,VType):- findall(Type, get_type_each(Depth, Self, Obj, Type), List), list_to_set(List,Set), narrow_to_vtype(Set,VType).
narrow_to_vtype([],'%Undefined%'):-!.
narrow_to_vtype([X],X):-!.
narrow_to_vtype(List,X):- predsort(freeist,List,[X|_]).

make_todo_args(N,LenX,[]):- LenX<N,!.
make_todo_args(N,LenX,[N|XTodo]):- succ(N,N2),
  make_todo_args(N2,LenX,XTodo).

eval_until_eq_l_args(XTodo,YTodo,FX,FY,LenX,LenY,Flags,Eq,XType,YType,XParamTypes,YParamTypes,Depth,Self,X,Y,TF):-
  eval_until_eq_l_args_solve(XTodo,YTodo,FX,FY,LenX,LenY,Flags,Eq,XType,YType,XParamTypes,YParamTypes,Depth,Self,X,Y,TF).

eval_until_eq_l_args_solve(XTodo,YTodo,FX,FY,LenX,LenY,Flags,Eq,XRetType,YRetType,XParamTypes,YParamTypes,Depth,Self,X,Y,TF):-
   (XTodo==[];YTodo==[]),!,as_tf(XTodo==YTodo,TF),
   nop(success(eval_until_eq_l_args_solve(XTodo,YTodo,FX,FY,LenX,LenY,Flags,Eq,XRetType,YRetType,XParamTypes,YParamTypes,Depth,Self,X,Y))).

eval_until_eq_l_args_solve(XTodo,YTodo,FX,FY,LenX,LenY,Flags,Eq,XRetType,YRetType,XParamTypes,YParamTypes,Depth,Self,X,Y,TF):-
   select(NX,XTodo,XTodoNext),nth1(NX,XParamTypes,XType),nth1(NX,X,EX),
   select(NY,YTodo,YTodoNext),nth1(NY,YParamTypes,YType),nth1(NY,Y,EY),
   maybe_get_operator_typedef(Self,FX,LenX,XParamTypes,XType),
   maybe_get_operator_typedef(Self,FY,LenY,YParamTypes,YType),
   eval_until_eq_soon(Flags,Eq,XType,YType,Depth,Self,EX,EY,SubTF), \+ \+ is_True(SubTF),
   eval_until_eq_l_args_solve(XTodoNext,YTodoNext,FX,FY,LenX,LenY,Flags,Eq,XRetType,YRetType,XParamTypes,YParamTypes,Depth,Self,X,Y,TF).

maybe_get_operator_typedef(Self,FX,LenX,XParamTypes,XType):- ignore((nonvar(FX),get_operator_typedef(Self,FX,LenX,XParamTypes,XType))).

eval_until_eq_soon(Flags,Eq,XType,YType,Depth,Self,EX,EY,TF):- eval_until_eq(Flags,Eq,XType,YType,Depth,Self,EX,EY,TF).
/*
eval_until_eq_soon(_Flags,Eq,XType,YType,Depth,Self,EX,EY):-
   eval_in_steps_some_change(Eq,XType,Depth,Self,EX,NewX),
   eval_in_steps_some_change(Eq,YType,Depth,Self,EY,NewY),
   NewX=NewY.
*/

eval_1change(Eq,XType,Depth,Self,EX,EXX):- eval_10(Eq,XType,Depth,Self,EX,EXX),  EX \=@= EXX.
eval_complete_change(Eq,XType,YType,Depth,Self,EX,EXX):- eval_args(Eq,XType,YType,Depth,Self,EX,EXX),  EX \=@= EXX.

eval_in_steps_some_change(_Eq,_XType,_Dpth,_Slf,EX,Y):- \+ is_list(EX),!,Y=EX.
%eval_in_steps_some_change(_Eq,_XType,_Dpth,_Slf,EX,_):- \+ is_list(EX),!,fail.
eval_in_steps_some_change(Eq,XType,Depth,Self,EX,EXXO):-
   eval_1change(Eq,XType,Depth,Self,EX,EXX),!,
   (eval_in_steps_some_change(Eq,XType,Depth,Self,EXX,EXXO);EXXO=EXX).
eval_in_steps_some_change(Eq,XType,Depth,Self,X,Y):-
  append(L,[EX|R],X),is_list(EX),
    eval_in_steps_some_change(Eq,XType,Depth,Self,EX,EXX), EX\=@=EXX,
  append(L,[EXX|R],XX),
  eval_in_steps_or_same(Eq,XType,Depth,Self,XX,Y).

eval_in_steps_or_same(Eq,XType,Depth,Self,X,Y):-eval_in_steps_some_change(Eq,XType,Depth,Self,X,Y).
eval_in_steps_or_same(Eq,XType,_Dpth,_Slf,X,Y):- X=Y,check_returnval(Eq,XType,Y).

  % (fail,make_nop(RetType,[],Template))).


possible_type(_Self,_Var,_RetTypeV).

/*
  eval_20(Eq,RetType,Depth,Self,['let',E,V,Body],OO):- var(V), nonvar(E), !,
      %(var(V)->true;trace),
      trace, possible_type(Self,V,RetTypeV),
      eval_args(Eq,RetTypeV,Depth,Self,E,ER), V=ER,
      eval_args(Eq,RetType,Depth,Self,Body,OO).
*/
eval_20(Eq,RetType,Depth,Self,['let',V,E,Body],OO):- !, % var(V), nonvar(E), !,
        %(var(V)->true;trace),
        possible_type(Self,V,RetTypeV),
       ( let_Empty
       ->eval('=',RetTypeV,Depth,Self,E,ER)
        ; eval_ne('=',RetTypeV,Depth,Self,E,ER)),
        V=ER,
        eval_args(Eq,RetType,Depth,Self,Body,OO).

let_Empty:- !.

/*

eval_20(Eq,RetType,Depth,Self,['let',V,E,Body],OO):- nonvar(V),nonvar(E),!,
    possible_type(Self,V,RetTypeV),
    possible_type(Self,E,RetTypeV),
    ((V=E,fail) -> true;
    (eval_args(Eq,RetTypeV,Depth,Self,E,ER),
    (V=ER -> true;
    (eval_args(Eq,RetTypeV,Depth,Self,V,VR),
    (E=VR -> true; ER=VR))))),
    eval_args(Eq,RetType,Depth,Self,Body,OO).


eval_20(Eq,RetType,Depth,Self,['let',V,E,Body],OO):- var(V), nonvar(E), !,
        %(var(V)->true;trace),
        possible_type(Self,V,RetTypeV),
        eval_args(Eq,RetTypeV,Depth,Self,E,ER), V=ER,
        eval_args(Eq,RetType,Depth,Self,Body,OO).

eval_20(Eq,RetType,Depth,Self,['let',V,E,Body],OO):- var(V), var(E), !,
      V=E, eval_args(Eq,RetType,Depth,Self,Body,OO).


%eval_20(Eq,RetType,Depth,Self,['let',V,E,Body],BodyO):- !,eval_args(Eq,RetType,Depth,Self,E,V),eval_args(Eq,RetType,Depth,Self,Body,BodyO).
eval_20(Eq,RetType,Depth,Self,['let*',[],Body],RetVal):- !, eval_args(Eq,RetType,Depth,Self,Body,RetVal).
%eval_20(Eq,RetType,Depth,Self,['let*',[[Var,Val]|LetRest],Body],RetVal):- !,
%   eval_until_unify_self(Flags,Eq,_RetTypeV,Depth,Self,Val,Var),
%   eval_20(Eq,RetType,Depth,Self,['let*',LetRest,Body],RetVal).
eval_20(Eq,RetType,Depth,Self,['let*',[[Var,Val]|LetRest],Body],RetVal):- !,
    eval_20(Eq,RetType,Depth,Self,['let',Var,Val,['let*',LetRest,Body]],RetVal).
*/
% =================================================================
% =================================================================
% =================================================================
%  TRACE/PRINT
% =================================================================
% =================================================================
% =================================================================

gen_eval_20_stubs:-
  shell(clear),
  make,call(gen_eval_20_stubs2).
gen_eval_20_stubs2:-
  Clause = (impls([F|Args],Res,ParamTypes,RetType):- Body),

  forall(gen_eval_20_stubs([F|Args],Res,ParamTypes,RetType,Body),
     ignore((
     numbervars(Clause,0,_),
     nonvar(F),atom(F),
     ast_to_prolog_aux(no_caller,fn_impl(F,Args,Res),Head),
     ast_to_prolog_aux(Head,Body,Body1),
     ppt(Head:-Body1)))).


is_like_eval_20(E20):- atom(E20),atom_concat(eval,_,E20),
        %(E20 = eval_args;E20 = eval_20),
        \+ atom_concat(find,_,E20),
        \+ atom_concat(_,e,E20).

gen_eval_20_stubs([F|Args],Res,ParamTypes,RetType,Body):-
    predicate_property(eval_20(Eq,RetType,Depth,Self,[F|Args],Res),file(File)),
    predicate_property(Head,file(File)),
    Head=..[E20,Eq,RetType,Depth,Self,[F|Args],Res],
    is_like_eval_20(E20),
    clause(Head, Body),
    ignore(once((sub_term_safely(FF==Sym, Body), atom(Sym), FF == F,F=Sym))),
    %min_max_args(Args,Startl,Ends),
    (is_list(Args)->true;between(1,5,Len)),
    once(len_or_unbound(Args,Len)),
    nonvar(F),atom(F),
    ignore(Depth=666),
   % ignore(Eq= '='),
    ignore(Self= '&self'),
    once(get_operator_typedef(Self,F,Len,ParamTypes,RetType)).



eval_20(Eq,RetType,_Dpth,_Slf,['repl!'],Y):- !,  repl,check_returnval(Eq,RetType,Y).
%eval_20(Eq,RetType,Depth,Self,['enforce',Cond],Res):- !, enforce_true(Eq,RetType,Depth,Self,Cond,Res).
eval_20(Eq,RetType,Depth,Self,['!',Cond],Res):- !, call(eval_args(Eq,RetType,Depth,Self,Cond,Res)).
eval_20(Eq,RetType,Depth,Self,['rtrace!',Cond],Res):- !, rtrace(eval_args(Eq,RetType,Depth,Self,Cond,Res)).
eval_20(Eq,RetType,Depth,Self,['no-rtrace!',Cond],Res):- !, quietly(eval_args(Eq,RetType,Depth,Self,Cond,Res)).
eval_20(Eq,RetType,Depth,Self,['trace!',A,B],C):- !, % writeln(trace(A)),
     stream_property(S,file_no(2)),!,
     eval_args(Eq,RetType,Depth,Self,B,C),
     ignore((eval_args(Eq,_RetType,Depth,Self,A,AA),
     with_output_to(S,(format('~N'), write_src(AA),format('~N'))))).
eval_20(Eq,RetType,Depth,Self,['trace',Cond],Res):- !, with_debug(eval_args,eval_args(Eq,RetType,Depth,Self,Cond,Res)).
eval_20(Eq,RetType,Depth,Self,['profile!',Cond],Res):- !, time_eval(profile(Cond),profile(eval_args(Eq,RetType,Depth,Self,Cond,Res))).
eval_20(Eq,RetType,Depth,Self,['cpu-time',Cond],Res):- !, ctime_eval(eval_args(Cond),eval_args(Eq,RetType,Depth,Self,Cond,Res)).
eval_20(Eq,RetType,Depth,Self,['wall-time',Cond],Res):- !, wtime_eval(eval_args(Cond),eval_args(Eq,RetType,Depth,Self,Cond,Res)).
eval_20(Eq,RetType,Depth,Self,['time!',Cond],['Time',Seconds,Res]):- !, wtimed_call(eval_args(Eq,RetType,Depth,Self,Cond,Res), Seconds).
eval_20(Eq,RetType,Depth,Self,['print',Cond],Res):- !, eval_args(Eq,RetType,Depth,Self,Cond,Res),format('~N'),write_src_woi(Res),format('~N').
% !(print! $1)
eval_20(Eq,RetType,Depth,Self,['princ!'|Cond],Res):- !,
  maplist(eval_args(Eq,RetType,Depth,Self),Cond,Out),
  maplist(princ_impl,Out),
  make_nop(RetType,[],Res),check_returnval(Eq,RetType,Res).
% !(println! $1)
eval_20(Eq,RetType,Depth,Self,['println!'|Cond],Res):- !,
  maplist(eval_args(Eq,RetType,Depth,Self),Cond,Out),
  maplist(println_impl,Out),
  make_nop(RetType,[],Res),check_returnval(Eq,RetType,Res).

println_impl(X):- ttyflush,user_io((format("~N~@~N",[write_sln(X)]))),!,flush_output,ttyflush.
%println_impl(X):- user_io((ansi_format(fg('#c7ea46'),"~N~@~N",[write_sln(X)]))),flush_output.
%println_impl(X):- ((ansi_format(fg('#c7ea46'),"~N~@~N",[write_sln(X)]))),flush_output.

princ_impl(X):- format("~@",[write_sln(X)]),!,flush_output.

write_sln(X):- string(X), !, write(X),flush_output.
write_sln(X):- write_src_woi(X),flush_output.

with_output_to_str( Sxx , Goal ):-
  wots( Sxx , Goal ).

% =================================================================
% =================================================================
% =================================================================
%  UNIT TESTING/assert<STAR>
% =================================================================
% =================================================================
% =================================================================


eval_20(Eq,RetType,Depth,Self,['assertTrue', X],TF):- !,
  eval_20(Eq,RetType,Depth,Self,['assertEqual',X,'True'],TF).
eval_20(Eq,RetType,Depth,Self,['assertFalse',X],TF):- !,
 eval_20(Eq,RetType,Depth,Self,['assertEqual',X,'False'],TF).

eval_20(Eq,_RetType,Depth,Self,['assertEqual',X,Y],RetVal):- !,
   loonit_assert_source_tf_empty(
        ['assertEqual',X,Y],XX,YY,
        (findall_eval(Eq,_ARetType,Depth,Self,X,XX),
         findall_eval(Eq,_BRetType,Depth,Self,Y,YY)),
         equal_enough_for_test_renumbered_l(strict_equals_allow_vn,XX,YY), RetVal).

eval_20(Eq,_RetType,Depth,Self,['assertNotEqual',X,Y],RetVal):- !,
   loonit_assert_source_tf_empty(
        ['assertNotEqual',X,Y],XX,YY,
        (findall_eval(Eq,_ARetType,Depth,Self,X,XX),
         findall_eval(Eq,_BRetType,Depth,Self,Y,YY)),
         ( \+ equal_enough_for_test_renumbered_l(strict_equals_allow_vn,XX,YY)), RetVal).

eval_20(Eq,_RetType,Depth,Self,['assertEqualToResult',X,Y],RetVal):- !,
   loonit_assert_source_tf_empty(
        ['assertEqualToResult',X,Y],XX,YY,
        (findall_eval(Eq,_ARetType,Depth,Self,X,XX),
                                    as_prolog_x(Depth,Self,Y,YY)),
         equal_enough_for_test_renumbered_l(strict_equals_allow_vn,XX,YY), RetVal).


eval_20(Eq,_RetType,Depth,Self,['assertAlphaEqual',X,Y],RetVal):- !,
   loonit_assert_source_tf_empty(
        ['assertAlphaEqual',X,Y],XX,YY,
        (findall_eval(Eq,_ARetType,Depth,Self,X,XX),
         findall_eval(Eq,_BRetType,Depth,Self,Y,YY)),
         equal_enough_for_test_renumbered_l(alpha_equ,XX,YY), RetVal).

eval_20(Eq,_RetType,Depth,Self,['assertNotAlphaEqual',X,Y],RetVal):- !,
   loonit_assert_source_tf_empty(
        ['assertNotAlphaEqual',X,Y],XX,YY,
        (findall_eval(Eq,_ARetType,Depth,Self,X,XX),
         findall_eval(Eq,_BRetType,Depth,Self,Y,YY)),
         equal_enough_for_test_renumbered_l(not_alpha_equ,XX,YY), RetVal).

eval_20(Eq,_RetType,Depth,Self,['assertAlphaEqualToResult',X,Y],RetVal):- !,
   loonit_assert_source_tf_empty(
        ['assertAlphaEqualToResult',X,Y],XX,YY,
        (findall_eval(Eq,_ARetType,Depth,Self,X,XX),
                                    as_prolog_x(Depth,Self,Y,YY)),
         equal_enough_for_test_renumbered_l(alpha_equ,XX,YY), RetVal).

eval_20(Eq,_RetType,Depth,Self,['assertNotAlphaEqual',X,Y],RetVal):- !,
   loonit_assert_source_tf_empty(
        ['assertNotAlphaEqualToResult',X,Y],XX,YY,
        (findall_eval(Eq,_ARetType,Depth,Self,X,XX),
         findall_eval(Eq,_BRetType,Depth,Self,Y,YY)),
         equal_enough_for_test_renumbered_l(not_alpha_equ,XX,YY), RetVal).

loonit_assert_source_tf_empty(Src,XX,YY,Goal,Check,RetVal):-
    loonit_assert_source_tf(Src,Goal,Check,TF),
    tf_to_empty(TF,['Error',Src,['\nGot: ',XX,'\nExpected: ',YY]],RetVal).

tf_to_empty(TF,Else,RetVal):-
  (TF=='True'->as_nop(RetVal);  subst001(Else,'Empty','Empt𝘺',RetVal)).

val_sort(Y,YY):- is_list(Y),!,sort(Y,YY).
val_sort(Y,[Y]).

'broken-unique-atom'(I,O):- unique_by_unify(I,[],O).
unique_by_unify(L,M,O):- \+ iz_conz(L),!,M=O.
unique_by_unify([H|T],M,O):- \+ member(H,M),!,unique_by_unify(T,[H|M],O).
unique_by_unify(_,M,O):- reverse(M,O).


loonit_assert_source_tf(_Src,Goal,Check,TF):- fail, \+ is_testing,!,
    reset_eval_num,
    tst_call_limited(Goal),
    as_tf(Check,TF),!.

loonit_assert_source_tf(Src,Goal,Check,TF):-
    copy_term(Goal,OrigGoal),
    reset_eval_num,
   call_cleanup(loonit_asserts(Src, time_eval('\n; EVAL TEST\n;',Goal), Check),
   (as_tf(notrace(Check),TF),!,
  ignore((
          once((TF='True', trace_on_pass);(TF='False', trace_on_fail)),
     with_debug((e),time_eval('Trace',OrigGoal)))))).

sort_result(Res,Res):- \+ compound(Res),!.
sort_result([And|Res1],Res):- is_and(And),!,sort_result(Res1,Res).
sort_result([T,And|Res1],Res):- is_and(And),!,sort_result([T|Res1],Res).
sort_result([H|T],[HH|TT]):- !, sort_result(H,HH),sort_result(T,TT).
sort_result(Res,Res).


unify_case(A,B):- A=@=B,!,A=B.
unify_case(A,B):- A=B,!.

unify_enough(L,L).
unify_enough(L,C):- into_list_args(L,LL),into_list_args(C,CC),unify_lists(CC,LL).

%unify_lists(C,L):- \+ compound(C),!,L=C.
%unify_lists(L,C):- \+ compound(C),!,L=C.
unify_lists(L,L):-!.
unify_lists([C|CC],[L|LL]):- unify_enough(L,C),!,unify_lists(CC,LL).

is_blank(X):- var(X),!,fail.
is_blank([]).
is_blank(_):- \+ is_flag(testing_fudge_parens),!,fail.
is_blank(E):- is_empty(E),!.
is_blank([X]):-!,is_blank(X).
has_let_star(Y):- sub_var_safely('let*',Y).

sort_univ(L,S):- cl_list_to_set(L,E),sort(E,S).
% !(pragma! unit-tests tollerant) ; tollerant or exact
is_tollerant:- \+ option_value('unit-tests','exact').

strict_equals_allow_vn(X,Y):- X==Y,!.
strict_equals_allow_vn(X,Y):- attvar(X),attvar(Y),get_attr(X,vn,XX),get_attr(Y,vn,YY),!,XX==YY.
strict_equals_allow_vn(X,Y):- attvar(X),var(Y),get_attr(X,vn,XX),\+ get_attr(Y,vn,_),!,XX=Y.
strict_equals_allow_vn(Y,X):- attvar(X),var(Y),get_attr(X,vn,XX),\+ get_attr(Y,vn,_),!,XX=Y.
strict_equals_allow_vn(X,Y):- X=@=Y,!.

%equal_enough_for_test_renumbered_l(P2,X,Y):- call(P2,X,Y), !.
equal_enough_for_test_renumbered_l(_P2,X,Y):- is_blank(X),is_blank(Y),!.
equal_enough_for_test_renumbered_l(P2,X,Y):-  must_be(proper_list,X), must_be(proper_list,Y),
    sort(X,X0),sort(Y,Y0),(X\==X0;Y\==Y0),!,
    equal_enough_for_test_renumbered_l(P2,X0,Y0).
equal_enough_for_test_renumbered_l(P2,[X0],[Y0]):- is_list(X0),is_list(Y0),!,equal_enough_for_test_renumbered_l(P2,X0,Y0).
equal_enough_for_test_renumbered_l(P2,X0,Y0):- maplist(equal_enough_for_test_renumbered(P2),X0,Y0).


equal_enough_for_test_l(P2,X,Y):-            must_be(proper_list,X), must_be(proper_list,Y), sort(X,X0),sort(Y,Y0),
    maplist(equal_enough_for_test(P2),X0,Y0).

equal_enough_for_test_renumbered(P2,X0,Y0):- equal_renumbered(X0,Y0,XX,YY), equal_enough_for_test(P2, XX,YY).

equal_enough_for_test(P2,X,Y):- equal_enough(P2,X,Y),!.

/*

equal_enough_for_test(_2,X,Y):- is_list(X),is_list(Y),X=[ErrorX|_],Y=[ErrorY|_],ErrorX=='Error',
      ErrorY == ErrorX,!.
equal_enough_for_test(_P2,X,Y):- is_blank(X),!,is_blank(Y).
equal_enough_for_test(_P2,X,Y):- has_let_star(Y),!,\+ is_blank(X).
equal_enough_for_test(P2,X,Y):- is_list(X),is_list(Y),
   Y=[YY],X=[XX],!,equal_enough_for_test(P2,XX,YY).
   %length(XX,XL),length(YY,YL),

%equal_enough_for_test(P2,X,Y):-!,fail.

equal_enough_for_test(P2,X,Y):- must_det_ll((subst_vars(X,XX),subst_vars(Y,YY))),!,
  equal_enough_for_test2(P2,XX,YY),!.
equal_enough_for_test2(P2,X,Y):- equal_enough(P2,X,Y).

equal_enough(P2,R,V):- is_list(R),is_list(V),sort_univ(R,RR),sort_univ(V,VV),!,equal_enouf(P2,RR,VV),!.
*/


equal_enough(P2,R,V):- copy_term(R+V,RR+VV),equal_enouf(P2,R,V),!,ignore(R=@=RR),ignore(V=@=VV). % has not altered the returned term


equal_enouf(_,_,V):- V=='...',!.
equal_enouf(P2,R,V):- call(P2,R,V), !.
equal_enouf(_2,R,V):- (var(R);var(V)),!,fail.
equal_enouf(P2,R,V):- is_ftVar(R), is_ftVar(V), call(P2,R,V), !.
equal_enouf(_,X,Y):- is_blank(X),!,is_blank(Y).
equal_enouf(_TODO,R,V):- py_is_py(R),py_is_py(V),py_pp_str(R,RR),py_pp_str(V,VV),!,RR=VV.
equal_enouf(_,X,Y):- symbol(X),symbol(Y),atom_concat('space_',_,X),atom_concat('Grounding',_,Y),!.
equal_enouf(_,X,Y):- symbol(X),symbol(Y),atom_concat('&',_,X),atom_concat('Grounding',_,Y).
equal_enouf(_2,R,V):- number(R),number(V),!, RV is abs(R-V), RV < 0.03 .
equal_enouf(P2,C,L):- \+ compound(C),!,call(P2,L,C).
equal_enouf(P2,L,C):- \+ compound(C),!,call(P2,L,C).
equal_enouf(P2,L,C):- into_list_args(L,LL),into_list_args(C,CC),!,equal_enouf_la(P2,LL,CC).

equal_enouf_la(P2,[S1,V1|_],[S2,V2|_]):- S1 == 'State', !, S2 == 'State',!, equal_enouf(P2,V1,V2).
equal_enouf_la(_2,[ErrorX|_],[ErrorY|_]):- ErrorX=='Error', !, ErrorY == ErrorX,!.
equal_enouf_la(P2,C,L):- equal_enouf_l(P2,C,L).

equal_enouf_l(P2,C,L):- \+ compound(C),!,call(P2,L,C).
equal_enouf_l(P2,L,C):- \+ compound(C),!,call(P2,L,C).
equal_enouf_l(P2,[C|CC],[L|LL]):- !, equal_enouf(P2,L,C),!,equal_enouf_l(P2,CC,LL).

/*
equal_enouf(P2,L,C):- is_tollerant, is_list(L),is_list(C),
     maybe_remove_nils(C,CC),equal_enouf(P2,L,CC).

equal_enouf(P2,R,V):- (var(R);var(V)),!, call(P2,R,V).
equal_enouf(_2,R,V):- atom(R),!,atom(V), has_unicode(R),has_unicode(V).
equal_enouf(P2,R,V):- (\+ compound(R) ; \+ compound(V)),!, call(P2,R,V).
equal_enouf(P2,L,C):- into_list_args(L,LL),into_list_args(C,CC),!,equal_enouf_l(P2,CC,LL).

*/
maybe_remove_nils(I,O):- always_remove_nils(I,O),!,I\=@=O.
always_remove_nils(I,O):- \+ compound(I),!,I=O.
always_remove_nils([H|T], TT):- H==[],!, always_remove_nils(T,TT).
always_remove_nils([H|T], TT):- H=='Empty',!, always_remove_nils(T,TT).
always_remove_nils([H|T],[H|TT]):- always_remove_nils(T,TT).

has_unicode(A):- atom_codes(A,Cs),member(N,Cs),N>127,!.

set_last_error(_).

'mi__1_2_=alpha'(X0,Y0,TF):- as_tf(equal_enough_for_test_renumbered(alpha_equ,X0,Y0),TF).
'mi__1_2_=alpha-unify'(X0,Y0,TF):- as_tf(equal_enough_for_test_renumbered(alpha_equ,X0,Y0),TF),(TF=='True',blend_vars(X0,Y0)).
/*
    % ============================
    %  Theoretical Equivalence & Unification (Check Possibility Only)
    % ============================

    % =alpha: Checks if two terms are structurally equivalent, allowing variable renaming.
    'mi__1_2_=alpha'(X0, Y0, TF) :-
        as_tf('=@='(X0, Y0), TF).

*/
% =will: Checks if unification *could* succeed without actually binding variables.
'mi__1_2_=will'(X0, Y0, TF) :-
    as_tf('=will'(X0,Y0), TF).

'=u='(X0,Y0) :- (X0 = Y0).
'=will'(X0,Y0) :- \+ \+ (X0 = Y0).
% alpha equivelant
'=alpha'(X0,Y0) :- (X0 =@= Y0).
% like =alpha, however it actualyl also unifies (if they were alpha)
'=alpha-unify'(X0,Y0) :- X0 =@= Y0, X0 = Y0.


alpha_equ(X,Y):- X=@=Y->if_tracemsg(unknown,alpha_equ(X,Y));if_tracemsg(unknown,not_alpha_equ(X,Y)).
not_alpha_equ(X,Y):- X\=@=Y->if_tracemsg(unknown,not_alpha_equ(X,Y));if_tracemsg(unknown,alpha_equ(X,Y)).

remove_attr(Attr,Var):- del_attr(Var, Attr).
with_attr(Attr,Var,Value):- get_attr(Var, Attr, Value).

% ============================
%  Unification Predicates (Perform Binding)
% ============================

% =u=: Actually unifies two terms, modifying variable bindings.
'mi__1_2_=u='(X0, Y0, TF) :-
    as_tf(X0 = Y0, TF).

% =alpha-unify: Unifies two terms while considering alpha-equivalence.
%'mi__1_2_=alpha-unify'(X0, Y0, TF) :-
%    '=@='(X0, Y0),
%    as_tf(X0 = Y0, TF).

% ============================
%  Strict Identity & Reference Predicates
% ============================

% =identical: Checks if two terms are *strictly* identical, including variables & bindings.
'mi__1_2_=identical'(X0, Y0, TF) :-
    as_tf(X0 == Y0, TF).

% =references: Checks if two terms reference the *exact same* memory object.
'mi__1_2_=references'(X0, Y0, TF) :-
    as_tf(same_terms(X0, Y0), TF).  % SWI-Prolog only


%make_some( $foo,  (made $some $foo))
%make_some( $bar,  (made $some $bar))

%! merge_same_named_vars(+XVars, +YVars, -SameExactVars, -SameNames, -LeftOverXVars, -LeftOverYVars) is det
% XVars and YVars are lists of attributed variables.
% SameExactVars contains variables that are identical in both lists.
% SameNames contains pairs of variables (from XVars and YVars) whose attributes match.
% LeftOverXVars and LeftOverYVars contain remaining variables from XVars and YVars, respectively.

merge_same_named_vars([], VYs, [], [], [], VYs):- !.
merge_same_named_vars(VXs, [], [], [], VXs, []):- !.

merge_same_named_vars([VX|VXs], VYs, [VX|MoreOfTheSames], SameNames, LeftOverXVars, LeftOverYVars) :-
    select(VY, VYs, RVYs), VX == VY, !,
    merge_same_named_vars(VXs, RVYs, MoreOfTheSames, SameNames, LeftOverXVars, LeftOverYVars).

merge_same_named_vars([VX|VXs], VYs, SameExact, Unmerged, LeftOverXVars, LeftOverYVars) :-
    get_attr(VX, vn, XVal),
    select(VY, VYs, RVYs), get_attr(VY, vn, YVal), XVal == YVal, !,
    get_attrs_or_nil(VX, Attr1),
    get_attrs_or_nil(VY, Attr2),
    push_attributes(VX, Attr2),
    push_attributes(VY, Attr1),
    merge_same_named_vars(VXs, RVYs, SameExactVars, MorePairs, LeftOverXVars, LeftOverYVars),
    ((VX=VY)
     ->  (SameExact=[VX|SameExactVars], Unmerged = MorePairs)
     ; (SameExactVars = SameExact, [(VX, VY)|MorePairs]=Unmerged)).

merge_same_named_vars([VX|VXs], VYs, SameExactVars, SameNames, [VX|LeftOverXVars], LeftOverYVars) :-
    merge_same_named_vars(VXs, VYs, SameExactVars, SameNames, LeftOverXVars, LeftOverYVars).


blend_vars(VX,VY):- VX=VY,!.
%blend_vars(VX,VY):- remerge_attrs(VX-VY),!.
blend_vars(VX,VY):-
    get_attrs_or_nil(VX, Attr1),
    get_attrs_or_nil(VY, Attr2),
    push_attributes(VX, Attr2),
    push_attributes(VY, Attr1),
    (VX=VY -> true ; remerge_attrs(VX-VY)),!.

remerge_attrs(VX-VY):- get_attrs_or_nil(VY, FinalAttr), put_attrs(VX,FinalAttr).

get_attrs_or_nil(Var, Attributes) :-
    ( get_attrs(Var, Attributes) -> true ; Attributes = [] ).


%% push_attributes(+AttributesToAdd, +Var) is det
%  Adds attributes to the attributed variable Var.
%  AttributesToAdd is a term of the form att(Module, Value, MoreAttributes).
%  If the module and value already exist, they are skipped.
push_attributes(Var,Attrs):-
  push_attributes_onto_var(Attrs,Var), ! .

push_attributes_onto_var(Attrs,_):- var(Attrs),!,maybe_trace(unknown),break. % var(Var)
%push_attributes_onto_var(Attrs,Var):- var(Attrs),var(Var),!.
push_attributes_onto_var(_,Var):- nonvar(Var),!,maybe_trace(unknown),break. % var(Var)
push_attributes_onto_var([], _Var) :- !.
push_attributes_onto_var(att(Mod, Val, Rest), Var) :-
    get_attr(Var, Mod, Existing), !,
    (Existing == Val -> true ; (get_attrs(Var,Att3Before), put_attrs(Var,att(Mod, Val, Att3Before)))),
    push_attributes_onto_var(Rest, Var).
push_attributes_onto_var(att(Mod, Val, Rest), Var) :-
    put_attr(Var, Mod, Val),
    push_attributes_onto_var(Rest, Var).

equal_renumbered(X0,Y0,XX,YY):-
   copy_term(X0+Y0,X+Y),
   term_variables(X,VXs), term_variables(Y,VYs),
   merge_same_named_vars(VXs,VYs,Same,Merges,_LOXVs,_LOYVs),
   max_var_number(X+Y,0,N),succ(N,N2),
   maplist(remerge_attrs,Merges),
   maplist(remove_attr(vn),VXs), maplist(remove_attr(vn),VYs),
   numbervars(Same,N2,_,[attvar(skip)]),
   %numbervars(_Merges,N3,_,[attvar(skip)]),
   renumber_vars_wo_confict_tu(X,XX),
   renumber_vars_wo_confict_tu(Y,YY),!.
   %if_tracemsg(unknown,equal_enough_for_test(P2,XX,YY)),


renumber_vars_wo_confict_tu(X,XXX):-
   copy_term(X,XX),
   max_var_number(XX,0,N),
   succ(N,N2),
   numbervars(XX,N2,_,[attvar(skip)]), % TODO
   unnumbervars_wco123(XX,XXX).

unnumbervars_wco123(X,XXX):- compound(X),
   sub_term_safely(E, X), compound(E), E = '$VAR'(_),!,
   subst001(X,E,_,XX),unnumbervars_wco123(XX,XXX).
unnumbervars_wco123(X,X).


% =================================================================
% =================================================================
% =================================================================
%  SCOPING
% =================================================================
% =================================================================
% =================================================================

eval_20(_Eq, _RetType, _Depth, _Self, ['sealed', InputVarList, Expr], Result) :- !,
    omit_atoms(InputVarList,OutputVarList),
    check_replace_with_local_var(OutputVarList, Expr, Result).

% omit_atoms(+input variables, -variables less atoms)
% If there are already bound values passed to sealed, no need for replacement
omit_atoms([], []).
omit_atoms([Head|Tail], Result) :-
    atomic(Head),
    !,
    omit_atoms(Tail, Result).
omit_atoms([Head|Tail], [Head|Result]) :-
    omit_atoms(Tail, Result).

% check_replace_with_local_var(+Sealed-Variables, +Expression, -NewExpression)
% Boundary case -- no remaining variables to process, just return expression.
check_replace_with_local_var([], Expr, Result) :- !, Result = Expr.

% General case -- replace sealed variable with a new variable
check_replace_with_local_var([VarHead|VarTail], Expr, Result) :-
    % '_' gives us a prolog variable
    replace_by_value(VarHead,Replacement),
    subst_same(Expr, VarHead, Replacement, NewExpr),
    check_replace_with_local_var(VarTail, NewExpr, Result).

% change the variable into an new anonymous one (but copy attributes)
replace_by_value(Var,Replacement):- var(Var),!,copy_term(Var,Replacement).
% creates a deep copy that allows caller to destructively change it
replace_by_value(Var,Replacement):- duplicate_term(Var,Replacement).

%! subst_same(+Term, +OldTerm, +NewTerm, -ResultTerm) is det.
%
% Recursively substitutes occurrences of OldTerm with NewTerm within a Prolog term (Term),
% producing a new term (ResultTerm). This predicate handles both simple and compound terms, including lists.

% Note: Matching is done with the SWI same_term predicate which states that terms are equal if the
% condition "the same variable, equivalent atomic data or a compound term allocated at the same address"
% If the current term (Term) exactly matches OldTerm (with above criteria).
subst_same(Term, OldTerm, NewTerm, NewTerm) :-
   same_term(OldTerm, Term),
   !.

% If the current term is not a compound term (like an atom, number or the wrong variable) it stays the same
subst_same(Term, _, _, Term) :- \+ compound(Term), !.

% If the current term is a list, it processes each element of the list recursively.
subst_same([Old|Structure], OldTerm, NewTerm, [New|StructureO]) :- !,
    subst_same(Old, OldTerm, NewTerm, New),
    subst_same(Structure, OldTerm, NewTerm, StructureO).

% Compound Terms are decomposed and reconstructed with the possibly modified arguments.
subst_same(OldStructure, OldTerm, NewTerm, NewStructure) :-
    OldStructure =.. [Functor|Args],
    subst_same(Args, OldTerm, NewTerm, NewArgs),
    NewStructure =.. [Functor|NewArgs].

% =================================================================
% =================================================================
% =================================================================
%  SPACE EDITING
% =================================================================
% =================================================================
% =================================================================
new_space_function_name('new-space').

is_make_new_kb([NEWKB|Props],KB,ExtraProps):- atom(NEWKB),new_space_function_name(NEWKB),!,
    oo_new('space',[],KB),
    oo_set_attibutes(ObjectID,extra_props,Props),
    oo_set_attibutes(ObjectID,extra_props,ExtraProps).


eval_20(Eq,RetType,_Dpth,_Slf,[NEWKB|Props],Space):- is_make_new_kb([NEWKB|Props],Space,[]), !, check_returnval(Eq,RetType,Space).

eval_20(Eq,RetType,Depth,Self,[Op,Space|Args],Res):- is_space_op(Op),!,
  eval_space_start(Eq,RetType,Depth,Self,[Op,Space|Args],Res).

eval_space_start(Eq,RetType,_Depth,_Self,[_Op,_Other,Atom],Res):-
  (Atom == [] ;  Atom =='Empty';  Atom =='Nil'),!,make_nop(RetType,'False',Res),check_returnval(Eq,RetType,Res).

eval_space_start(Eq,RetType,Depth,Self,[Op,Other|Args],Res):-
  into_space(Depth,Self,Other,Space),
  eval_space(Eq,RetType,Depth,Self,[Op,Space|Args],Res).


eval_space(Eq,RetType,_Dpth,_Slf,['add-atom',Space,PredDecl],Res):- !,
   do_metta(python,load,Space,PredDecl,TF),make_nop(RetType,TF,Res),check_returnval(Eq,RetType,Res).

eval_space(Eq,RetType,_Dpth,_Slf,['remove-atom',Space,PredDecl],Res):- !,
   do_metta(python,unload_all,Space,PredDecl,TF),
   make_nop(RetType,TF,Res),check_returnval(Eq,RetType,Res).

eval_space(Eq,RetType,_Dpth,_Slf,['atom-count',Space],Count):- !,
    ignore(RetType='Number'),ignore(Eq='='),
    'atom-count'(Space, Count).
    %findall(Atom, metta_atom(Space, Atom),Atoms),
    %length(Atoms,Count).

eval_space(Eq,RetType,_Dpth,_Slf,['atom-replace',Space,Rem,Add],TF):- !,
   copy_term(Rem,RCopy), as_tf((metta_atom_iter_ref(Space,RCopy,Ref), RCopy=@=Rem,erase(Ref), do_metta(Space,load,Add)),TF),
 check_returnval(Eq,RetType,TF).

eval_space(Eq,RetType,_Dpth,_Slf,['get-atoms',Space],Atom):- !,
  ignore(RetType='Atom'),
  get_metta_atom_from(Space, Atom),
  check_returnval(Eq,RetType,Atom).

% Match-TEMPLATE
eval_space(Eq,_RetType,Depth,Self,['match',Other,Goal,Template],TemplateO):-!,
  metta_atom_iter(Eq,Depth,Self,Other,Goal),TemplateO=Template.

% Match-ELSE
eval_space(Eq,RetType,Depth,Self,['match',Other,Goal,Then,Else],Template):- !,
  (eval_ne(Eq,RetType,Depth,Self,['match',Other,Goal,Then],Template)*->true;Template=Else).
/*
eval_space(Eq,RetType,Depth,Self,['match',Other,Goal,Template],Res):- !,
   metta_atom_iter(Eq,Depth,Self,Other,Goal),
   eval_args(Eq,RetType,Depth,Self,Template,Res).
*/

%metta_atom_iter(Eq,_Depth,_Slf,Other,[Equal,[F|H],B]):- Eq == Equal,!,  % maybe_trace(unknown),
%   metta_eq_def(Eq,Other,[F|H],B).

/*
metta_atom_iter(Eq,Depth,Self,Other,[Equal,[F|H],B]):- Eq == Equal,!,  % maybe_trace(unknown),
   metta_eq_def(Eq,Other,[F|H],BB),
   eval_sometimes(Eq,_RetType,Depth,Self,B,BB).
*/

metta_atom_iter(_Eq,Depth,_,_,_):- Depth<3,!,fail.
metta_atom_iter(Eq,Depth,Self,Other,[And|Y]):- atom(And), is_comma(And),!,
  (Y==[] -> true ;
    ( D2 is Depth -1, Y = [H|T],
       metta_atom_iter(Eq,D2,Self,Other,H),metta_atom_iter(Eq,D2,Self,Other,[And|T]))).

%metta_atom_iter(Eq,Depth,_Slf,Other,X):- dcall0000000000(eval_args_true(Eq,_RetType,Depth,Other,X)).
metta_atom_iter(Eq,Depth,Self,Other,X):-
  %copy_term(X,XX),
  dcall0000000000(metta_atom_true(Eq,Depth,Self,Other,X)). %, X=XX.

metta_atom_true(_Eq,Depth,Self,Other,H):-
      can_be_ok(metta_atom_true,H),
      into_space(Depth,Self,Other,Space),
      metta_atom(Space,H).
% is this OK?
%metta_atom_true(Eq,Depth,Self,Other,H):- nonvar(H), metta_eq_def(Eq,Other,H,B), D2 is Depth -1, eval_args_true(Eq,_,D2,Self,B).
% is this OK?
%metta_atom_true(Eq,Depth,Self,Other,H):- Other\==Self, nonvar(H), metta_eq_def(Eq,Other,H,B), D2 is Depth -1, eval_args_true(Eq,_,D2,Other,B).



eval_args_true_r(Eq,RetType,Depth,Self,X,TF1):-
  ((eval_ne(Eq,RetType,Depth,Self,X,TF1),  \+  is_False(TF1));
     ( \+  is_False(TF1),metta_atom_true(Eq,Depth,Self,Self,X))).

eval_args_true(Eq,RetType,Depth,Self,X):-
 % can_be_ok(eval_args_true,X),
 % metta_atom_true(Eq,Depth,Self,Self,X);
   (nonvar(X),eval_ne(Eq,RetType,Depth,Self,X,TF1),  \+  is_False(TF1)).


metta_atom_iter_ref(Other,H,Ref):-clause(metta_atom_asserted(Other,H),true,Ref).
%can_be_ok(A,B):- cant_be_ok(A,B),!,fbug(cant_be_ok(A,B)),trace.
can_be_ok(_,_).

cant_be_ok(_,[Let|_]):- Let==let.













eval_10(Eq,RetType,Depth,Self,['with-debug',E,X],Y):- !,
   with_debug(E,eval_10(Eq,RetType,Depth,Self,X,Y)).


% =================================================================
% =================================================================
% =================================================================
%  CASE/SWITCH
% =================================================================
% =================================================================
% =================================================================
% Macro: case
:- nodebug(metta(case)).

eval_10(Eq,RetType,Depth,Self,['switch',A,CL|T],Res):- !,
  eval_10(Eq,RetType,Depth,Self,['case',A,CL|T],Res).

eval_10_disabled(Eq,RetType,Depth,Self,[P,X|More],YY):- fail, is_list(X),X=[_,_,_],simple_math(X),
   eval_selfless_2(X,XX),X\=@=XX,!, eval_20(Eq,RetType,Depth,Self,[P,XX|More],YY).
% if there is only a void then always return nothing for each Case
eval_10(Eq,_RetType,Depth,Self,['case',A,[[Void,Else]]],Res):-
   ('%void%' == Void),!,
   (eval_args(Eq,_UnkRetType,Depth,Self,A,_) *-> (fail) ; Res=Else).

% if there is nothing for case just treat like a collapse
eval_10(Eq,_RetType,Depth,Self,['case',A,[]], _NoResult):- !,
  forall(eval(Eq,_RetType2,Depth,Self,A,_),true),!, fail.
  %once(eval_args(Eq,_RetType2,Depth,Self,A,_)),
  %make_nop(RetType,[],NoResult).


into_case_keys(_,[],[]).
into_case_keys(Nth,[Case0|CASES],[Key-Value|KVs]):-
  Nth1 is Nth+1,
  is_case(Key,Case0,Value),
  if_trace((case),(format('~N'),writeqln(c(Nth,Key)=Value))),
  into_case_keys(Nth1,CASES,KVs).

% Macro: case
eval_10(Eq,RetType,Depth,Self,['case',A,CL|T],Res):- !,
   must_det_ll(T==[]),
   into_case_list(CL,CASES),
   into_case_keys(1,CASES,KVs),
   eval_case(Eq,RetType,Depth,Self,A,KVs,Res).

eval_10(Eq,RetType,Depth,Self,['case'|T],Res):- !,
    bt,trace,eval_10(Eq,RetType,Depth,Self,['case'|T],Res).

eval_20(Eq,RetType,Depth,Self,['case'|T],Res):- !,
    bt,trace,eval_10(Eq,RetType,Depth,Self,['case'|T],Res).


void_or_empty_value(KVs,Value):- member(Void -Value,KVs),Void=='%void%',!.  % still support void

eval_case(Eq,CaseRetType,Depth,Self,A,KVs,Res):-
   if_trace((case),(writeqln('case'=A))),
   (((eval_args(Eq,_UnkRetType,Depth,Self,A,AA)*->true;AA='Empty'),
     if_trace((case),writeqln('switch'=AA)))
      *-> (select_case(Depth,Self,AA,KVs,Value)->true;(void_or_empty_value(KVs,Value),!))
       ; (void_or_empty_value(KVs,Value),!)),
   eval_args(Eq,CaseRetType,Depth,Self,Value,Res).

  select_case(Depth,Self,AA,Cases,Value):-
     (best_key(AA,Cases,Value) -> true ;
      (maybe_special_keys(Depth,Self,Cases,CasES),
       (best_key(AA,CasES,Value) -> true ;
        (void_or_empty_value(CasES,Value))))).

  best_key(AA,Cases,Value):- member(Match-Value,Cases),AA = Match,!.
  best_key(AA,Cases,Value):-
     ((member(Match-Value,Cases),AA ==Match)->true;
      ((member(Match-Value,Cases),(AA=@=Match,ignore(AA=Match)))->true;
        (member(Match-Value,Cases),AA = Match))).

    into_case_list(CASES,CASES):- is_list(CASES),!.
        is_case(AA,[AA,Value],Value):-!.
        is_case(AA,[AA|Value],Value).

   maybe_special_keys(Depth,Self,[K-V|KVI],[AK-V|KVO]):-
     eval_args(Depth,Self,K,AK), K\=@=AK,!,
     maybe_special_keys(Depth,Self,KVI,KVO).
   maybe_special_keys(_Depth,_Self,[],[]):-!.
   maybe_special_keys(Depth,Self,[_|KVI],KVO):-
     maybe_special_keys(Depth,Self,KVI,KVO).



% =================================================================
% =================================================================
% =================================================================
%  COLLAPSE/SUPERPOSE
% =================================================================
% =================================================================
% =================================================================

%;; collapse-bind because `collapse` doesnt guarentee shared bindings
eval_10(Eq,RetType,Depth,Self,['collapse-bind',List],Res):-!,
 maplist_ok_fails(eval_ne(Eq,RetType,Depth,Self),List,Res).

maplist_ok_fails(Pred2,[A|AA],BBB):- !,
 (call(Pred2,A,B) -> (BBB=[B|BB], maplist_ok_fails(Pred2,AA,BB))
   ; maplist_ok_fails(Pred2,AA,BBB)).
maplist_ok_fails(_Pred2,[],[]).

%;; superpose-bind because `superpose` doesnt guarentee shared bindings
% @TODO  need to keep bindings
eval_10(Eq,RetType,Depth,Self,['superpose-bind',List],Res):- !,
       re_member(Res,E,List),
       eval_ret(Eq,RetType,Depth,Self,E,Res).

re_member(Res,E,List):- term_variables(Res+E+List,TV),copy_term(TV,Copy),
    member(E,List),TV=Copy.

% Premature optimizations
/*
eval_10(Eq,RetType,Depth,Self,['collapse',Eval],RetVal):-
     Eval= [SetOp,[SuperPoseOp1,List1],[SuperPoseOp2,List2]],
     maplist(symbol,[SetOp,SuperPoseOp1,SuperPoseOp2]),
     Eval= [SetOp,['superpose',List1],['superpose',List2]],
     member(SetOp,['subtraction','union','intersection']),!,
     symbol_concat(SetOp,'-atom',SetOp_Atom),!,
     eval_args(Eq,RetType,Depth,Self,[SetOp_Atom,List1,List2],RetVal).
*/

eval_10(Eq,RetType,Depth,Self,['collapse',List],RetVal):- is_list(List),
    List = [SetOp,AsList1,AsList2], symbol(SetOp),
    member(SetOp,['subtraction','union','intersection']),!,
    symbol_concat(SetOp,'-atom',SetOp_Atom),
    findall_eval(Eq,RetType,Depth,Self,AsList1,List1),
    findall_eval(Eq,RetType,Depth,Self,AsList2,List2),
    eval_args(Eq,RetType,Depth,Self,[SetOp_Atom,List1,List2],RetVal).


%[collapse,[1,2,3]]
eval_10(Eq,RetType,Depth,Self,['collapse',List],Res):-!,
 findall_eval(Eq,RetType,Depth,Self,List,Res).


eval_10(Eq,RetType,Depth,Self,['superpose',List],Res):- !,
       member(E,List),
       eval_ret(Eq,RetType,Depth,Self,E,Res).

%[superpose,[1,2,3]]
old_eval_20(_Eq,RetType,_Depth,_Self,['superpose',List],Res):- List==[], !,
  make_empty(RetType,[],Res).
old_eval_20(Eq,RetType,Depth,Self,['superpose',List],Res):- !,
  (((
   is_user_defined_head(Eq,Self,List) ,eval_args(Eq,RetType,Depth,Self,List,UList),
   List\=@=UList)
    *->  old_eval_20(Eq,RetType,Depth,Self,['superpose',UList],Res)
       ; ((member(E,List),eval_args(Eq,RetType,Depth,Self,E,Res))*->true;make_nop(RetType,[],Res)))),
  \+ Res = 'Empty'.

%[sequential,[1,2,3]]
eval_10(Eq,RetType,Depth,Self,['sequential',List],Res):- !,
  (((fail,is_user_defined_head(Eq,Self,List) ,eval_args(Eq,RetType,Depth,Self,List,UList), List\=@=UList)
    *-> eval_10(Eq,RetType,Depth,Self,['sequential',UList],Res)
       ; ((member(E,List),eval_ne(Eq,RetType,Depth,Self,E,Res))*->true;make_nop(RetType,[],Res)))).


get_sa_p1(P3,E,Cmpd,SA):-  compound(Cmpd), get_sa_p2(P3,E,Cmpd,SA).
get_sa_p2(P3,E,Cmpd,call(P3,N1,Cmpd)):- arg(N1,Cmpd,E),nocut.
get_sa_p2(P3,E,Cmpd,SA):- arg(_,Cmpd,Arg),get_sa_p1(P3,E,Arg,SA).

eval20_failed(Eq,RetType,Depth,Self, Term, Res):-
  notrace(( get_sa_p1(setarg,ST,Term,P1), % ST\==Term,
   compound(ST), ST = [F,List],F=='superpose',nonvar(List), %maplist(atomic,List),
   call(P1,Var))), !,
   %max_counting(F,20),
   member(Var,List),
   eval_args(Eq,RetType,Depth,Self, Term, Res).


sub_sterm(Sub,Sub).
sub_sterm(Sub,Term):- woc(sub_sterm1(Sub,Term)).
sub_sterm1(_  ,List):- \+ compound(List),!,fail.
sub_sterm1(Sub,List):- is_list(List),!,member(SL,List),sub_sterm(Sub,SL).
sub_sterm1(_  ,[_|_]):-!,fail.
sub_sterm1(Sub,Term):- arg(_,Term,SL),sub_sterm(Sub,SL).
eval20_failed_2(Eq,RetType,Depth,Self, Term, Res):-
   notrace(( get_sa_p1(setarg,ST,Term,P1),
   compound(ST), ST = [F,List],F=='collapse',nonvar(List), %maplist(atomic,List),
   call(P1,Var))), !, findall_eval(Eq,RetType,Depth,Self,List,Var),
   eval_args(Eq,RetType,Depth,Self, Term, Res).


% =================================================================
% =================================================================
% =================================================================
%  NOP/EQUALITU/DO
% =================================================================
% =================================================================
% ================================================================
eval_20(_Eq,RetType,_Depth,_Self,['nop'],                 NoResult ):- !,
   make_nop(RetType,[], NoResult).
eval_20(_Eq,RetType,_Depth,_Self,['empty'],                Empty ):- !, fail,
   make_empty(RetType, Empty).
eval_20(_Eq,RetType,Depth,Self,['nop',Expr], NoResult ):- !,
   make_nop(RetType,[], NoResult),
  ignore(eval_args('=',_RetType2,Depth,Self,Expr,_)).


eval_20(Eq,RetType,Depth,Self,['do',Expr], NoResult):- !,
  forall(eval_args(Eq,_RetType2,Depth,Self,Expr,_),true),
  %eval_ne(Eq,_RetType2,Depth,Self,Expr,_),!,
  make_empty(RetType,[],NoResult).

eval_20(Eq,RetType1,Depth,Self,['call!'|S], TF):- !, eval_call(Eq,RetType1,Depth,Self,S,TF).
eval_20(Eq,RetType1,Depth,Self,['call-p!'|S], TF):- !, eval_call(Eq,RetType1,Depth,Self,S,TF).
eval_20(Eq,RetType1,Depth,Self,['call-fn!'|S], R):- !, eval_call_fn(Eq,RetType1,Depth,Self,S,R).
eval_20(Eq,RetType1,Depth,Self,['call-fn-nth!',Nth|S], R):-
    length(Left,Nth),
    append(Left,Right,S),
    append(Left,[R|Right],NewS),!,
    eval_call(Eq,RetType1,Depth,Self,NewS,_).

eval_40(Eq,RetType1,Depth,Self,['call'|S], TF):- !, eval_call(Eq,RetType1,Depth,Self,S,TF).
eval_40(Eq,RetType1,Depth,Self,['call-p'|S], TF):- !, eval_call(Eq,RetType1,Depth,Self,S,TF).
eval_40(Eq,RetType1,Depth,Self,['call-fn'|S], R):- !, eval_call_fn(Eq,RetType1,Depth,Self,S,R).
eval_40(Eq,RetType1,Depth,Self,['call-fn-nth',Nth|S], R):-
    length(Left,Nth),
    append(Left,Right,S),
    append(Left,[R|Right],NewS),!,
    eval_call(Eq,RetType1,Depth,Self,NewS,_).

eval_call(Eq,RetType,Depth,Self,S,TF):-
  with_metta_ctx(Eq,RetType,Depth,Self,['call-p'|S],eval_call(S,TF)).
eval_call_fn(Eq,RetType,Depth,Self,S,TF):-
  with_metta_ctx(Eq,RetType,Depth,Self,['call-fn'|S],eval_call_fn(S,TF)).


max_counting(F,Max):- flag(F,X,X+1),  X<Max ->  true; (flag(F,_,10),!,fail).


% =================================================================
% =================================================================
% =================================================================
%  CONS/DECONS
% =================================================================
% =================================================================
% =================================================================

must_unify(A,A):-!.
must_unify(A,B):- fail, throw('Error-last-form'(must_unify(A,B))). % @TODO

% OLD
eval_20(_Eq,_RetType,_Depth,_Self,['decons-atom',OneArg],_):- OneArg==[], !, fail. %H=[],T=[],!.
eval_20(_Eq,_RetType,_Depth,_Self,['decons-atom',OneArg],[H,T]):- !, must_unify(OneArg,[H|T]).
eval_20(_Eq,_RetType,_Depth,_Self,['cons-atom'|TwoArgs],[H|T]):-!, must_unify(TwoArgs,[H,T]).
% NEW
eval_20(_Eq,_RetType,_Depth,_Self,['decons',OneArg],[H,T]):- !, must_unify(OneArg,[H|T]).
eval_20(_Eq,_RetType,_Depth,_Self,['cons'|TwoArgs],[H|T]):-!, must_unify(TwoArgs,[H,T]).


%eval_20(Eq,RetType,Depth,Self,['get-doc'|Args],Res):- !,with_all_spaces(eval_args(Eq,RetType,Depth,Self,['metta-get-doc'|Args],Res)),!.
%eval_20(Eq,RetType,Depth,Self,['help!'|Args],Res):-!,with_all_spaces(eval_args(Eq,RetType,Depth,Self,['metta-help!'|Args],Res)),!.

with_all_spaces(Goal):-
 locally(b_setval(with_all_spaces,t),Goal).
using_all_spaces:- nb_current(with_all_spaces,t).

% =================================================================
% =================================================================
% =================================================================
%  if/If
% =================================================================
% =================================================================
% =================================================================
metta_container_sub_part(Container,Item):- is_space(Container),!,metta_atom(Container,Item).
metta_container_sub_part(Container,Item):-  is_list(Container),!,member(Item,Container).

% GUESS `¯\\_ :( _/¯` what version of unify they are trying to use? ¯(°_o)/¯

% 1) If Arg1 is a space, then we redirect to a `match` operation.
eval_10(Eq,RetType,Depth,Self,['unify',Arg1,Arg2|Args],Res):- is_metta_space(Arg1), !,
  eval_args(Eq,RetType,Depth,Self,['match',Arg1,Arg2|Args],Res).
% 2) If Arg1 and Arg2 are nonvars and Arg1 is declared a `Container`, then use `container-unify`
eval_10(Eq,RetType,Depth,Self,['unify',Arg1,Arg2|Args],Res):- nonvar(Arg1), nonvar(Arg2), get_type(Depth,Self,Arg1,'Container'),!,
  eval_args(Eq,RetType,Depth,Self,['container-unify',Arg1,Arg2|Args],Res).
% 3) Otherwise, default to using `if-unify` for the unify operation.
eval_10(Eq,RetType,Depth,Self,['unify',Arg1,Arg2|Args],Res):- !,
  eval_args(Eq,RetType,Depth,Self,['if-unify',Arg1,Arg2|Args],Res).

eval_10(Eq,RetType,Depth,Self,['container-unify',Arg1,Arg2,Then|ElseL],Res):- !,
   ((metta_container_sub_part(Arg1,Part),eval_args_true(Eq,'Bool',Depth,Self,['==',Part,Arg2]))
    *-> eval_args(Eq,RetType,Depth,Self,Then,Res)
    ; (ElseL=[Else],eval_args(Eq,RetType,Depth,Self,Else,Res))).

eval_10(Eq,RetType,Depth,Self,['if-unify',X,Y,Then|ElseL],Res):- !,
   (if_or_else(X=Y,eval_args_true(Eq,'Bool',Depth,Self,['==',X,Y]))
     *-> eval_args(Eq,RetType,Depth,Self,Then,Res)
    ; (ElseL=[Else],eval_args(Eq,RetType,Depth,Self,Else,Res))).



eval_10(Eq,RetType,Depth,Self,['if-decons-expr',HT,H,T,Then,Else],Res):- !,
   (HT = [H|T]
     -> eval_args(Eq,RetType,Depth,Self,Then,Res)
     ;  eval_args(Eq,RetType,Depth,Self,Else,Res)).


eval_10(Eq,RetType,Depth,Self,['if-equal',X,Y,Then,Else],Res):- !,

   ( \+ \+ (eval_args(Eq,'Bool',Depth,Self,['==',X,Y],TF),is_True(TF))
     -> eval_args(Eq,RetType,Depth,Self,Then,Res)
     ;  eval_args(Eq,RetType,Depth,Self,Else,Res)).

eval_args_bool(_Eq,_Depth,_Self,Cond, TF):- var(Cond), !, member(TF,['True','False']),Cond=TF.
eval_args_bool(Eq,Depth,Self,Cond, TF):- eval_args(Eq,'Bool', Depth,Self,Cond, TF). %, \+ \+ (get_type(TryTF,Type),Type=='Bool'),TryTF=TF.

eval_10(Eq,RetType,Depth,Self,['if',Cond,Then,Else],Res):- !, %var(Cond),  !,
   eval_args_bool(Eq, Depth,Self,Cond, TF),
    (is_True(TF)  -> eval_args(Eq,RetType,Depth,Self,Then,Res) ;
    (is_False(TF) -> eval_args(Eq,RetType,Depth,Self,Else,Res) ;
     Res = ['if',Cond,Then,Else])).
/*
eval_10(Eq,RetType,Depth,Self,['if',Cond,Then,Else],Res):- !,
   eval_args_bool(Eq, Depth,Self,Cond, TF),
   ((is_True(TF) *-> eval_args(Eq,RetType,Depth,Self,Then,Res) ;
     (nop(is_False(TF)) -> eval_args(Eq,RetType,Depth,Self,Else,Res))) *-> true ;
       (fail, Res = ['if',Cond,Then,Else])).
*/
/*
eval_10_disabled(Eq,RetType,Depth,Self,['If',Cond,Then,Else],Res):-  fail, !,
    (eval_args_true(Eq,'Bool',Depth,Self,Cond)
     *-> eval_args(Eq,RetType,Depth,Self,Then,Res)
     ;  eval_args(Eq,RetType,Depth,Self,Else,Res)).

eval_10_disabled(Eq,RetType,Depth,Self,['If',Cond,Then],Res):- fail, !,
   eval_args(Eq,'Bool',Depth,Self,Cond,TF),
   (is_True(TF) -> eval_args(Eq,RetType,Depth,Self,Then,Res) ;
      (!, fail,Res = [],!)).
*/


eval_10_disabled(Eq,RetType,Depth,Self,['if',Cond,Then],Res):- !, %var(Cond),  !,
   eval_args_bool(Eq, Depth,Self,Cond, TF),
    (is_True(TF)  -> eval_args(Eq,RetType,Depth,Self,Then,Res) ;
    (is_False(TF) -> fail ; Res = ['if',Cond,Then])).

%eval_10(Eq,RetType,Depth,Self,['If',Cond,Then|Else],Res):- !,
%   eval_10(Eq,RetType,Depth,Self,['if',Cond,Then|Else],Res).

eval_20_failed(Eq,RetType,Depth,Self,[X|Args],Res):-
  quietly((findall(metta_defn(Self,[Y|Args],Body),(metta_defn(Self,[Y|Args],Body),X==Y),L))),
  L = [metta_defn(Self,[Y|Args],Body)], X==Y, !,
  eval_10(Eq,RetType,Depth,Self,Body,Res).


eval_20(Eq,RetType,_Dpth,_Slf,[_,Nothing],NothingO):-
   'Nothing'==Nothing,!,do_expander(Eq,RetType,Nothing,NothingO).


% =================================================================
% =================================================================
% =================================================================
%  CONS/CAR/CDR
% =================================================================
% =================================================================
% =================================================================



into_pl_list(Var,Var):- var(Var),!.
into_pl_list(Nil,[]):- Nil == 'Nil',!.
into_pl_list([Cons,H,T],[HH|TT]):- Cons == 'Cons', !, into_pl_list(H,HH),into_pl_list(T,TT),!.
into_pl_list(X,X).

into_metta_cons(Var,Var):- var(Var),!.
into_metta_cons([],'Nil'):-!.
into_metta_cons([Cons, A, B ],['Cons', AA, BB]):- 'Cons'==Cons, no_cons_reduce, !,
  into_metta_cons(A,AA), into_metta_cons(B,BB).
into_metta_cons([H|T],['Cons',HH,TT]):- into_metta_cons(H,HH),into_metta_cons(T,TT),!.
into_metta_cons(X,X).

into_listoid(AtomC,Atom):- AtomC = [Cons,H,T],Cons=='Cons',!, Atom=[H,[T]].
into_listoid(AtomC,Atom):- is_list(AtomC),!,Atom=AtomC.
into_listoid(AtomC,Atom):- typed_list(AtomC,_,Atom),!.

:- if( \+  current_predicate( typed_list / 3 )).
typed_list(Cmpd,Type,List):-  compound(Cmpd), Cmpd\=[_|_], compound_name_arguments(Cmpd,Type,[List|_]),is_list(List).
:- endif.

%eval_20(Eq,RetType,Depth,Self,['colapse'|List], Flat):- !, maplist(eval_args(Eq,RetType,Depth,Self),List,Res),flatten(Res,Flat).

%eval_20(Eq,RetType,Depth,Self,['flatten'|List], Flat):- !, maplist(eval_args(Eq,RetType,Depth,Self),List,Res),flatten(Res,Flat).

throw_metta_error(Term):- % (nb_current(previous_nths,NthL)->true;NthL=[]),notrace, nop(NthL=_),
  check_trace(errors), throw_metta_return(Term).


eval_20(Eq,RetType,_Dpth,_Slf,['car-atom',Atom],CAR_Y):- !, Atom=[CAR|_],!,do_expander(Eq,RetType,CAR,CAR_Y).
eval_20(Eq,RetType,_Dpth,_Slf,['cdr-atom',Atom],CDR_Y):- !, Atom=[_|CDR],!,do_expander(Eq,RetType,CDR,CDR_Y).
eval_20(Eq,RetType,_Dpth,_Slf,['car-atom-or-fail',Atom],CAR_Y):- !, Atom=[CAR|_],!,do_expander(Eq,RetType,CAR,CAR_Y).
eval_20(Eq,RetType,_Dpth,_Slf,['cdr-atom-or-fail',Atom],CDR_Y):- !, Atom=[_|CDR],!,do_expander(Eq,RetType,CDR,CDR_Y).

eval_20(Eq,RetType,Depth,Self,['Cons', A, B ],['Cons', AA, BB]):- fail, no_cons_reduce, !,
  eval_args(Eq,RetType,Depth,Self,A,AA), eval_args(Eq,RetType,Depth,Self,B,BB).

%eval_20(_Eq,_RetType,Depth,Self,['::'|PL],Prolog):-  maplist(as_prolog_x(Depth,Self),PL,Prolog),!.
%eval_20(_Eq,_RetType,Depth,Self,['@'|PL],Prolog):- as_prolog_x(Depth,Self,['@'|PL],Prolog),!.

eval_20(Eq,RetType,Depth,Self,['Cons', A, B ],[AA|BB]):- fail,  \+ no_cons_reduce, !,
   eval_args(Eq,RetType,Depth,Self,A,AA), eval_args(Eq,RetType,Depth,Self,B,BB).



% =================================================================
% =================================================================
% =================================================================
%  STATE EDITING
% =================================================================
% =================================================================
% =================================================================

eval_20(Eq,RetType,Depth,Self,['change-state!',StateExpr, UpdatedValue], Ret):- !,
 call_in_shared_space(((eval_args(Eq,RetType,Depth,Self,StateExpr,StateMonad),
  eval_args(Eq,RetType,Depth,Self,UpdatedValue,Value),
  catch_metta_return('change-state!'(Depth,Self,StateMonad, Value, Ret),Ret)))).
eval_20(Eq,RetType,Depth,Self,['new-state',UpdatedValue],StateMonad):- !,
  call_in_shared_space(((eval_args(Eq,RetType,Depth,Self,UpdatedValue,Value),  'new-state'(Depth,Self,Value,StateMonad)))).
eval_20(Eq,RetType,Depth,Self,['get-state',StateExpr],Value):- !,
  call_in_shared_space((eval_args(Eq,RetType,Depth,Self,StateExpr,StateMonad), 'get-state'(StateMonad,Value))).

% X=bar(baz), nb_setval(foo,X), nb_current(foo,Y), nb_linkval(foo,Y), nb_current(foo,Z), nb_setarg(1,Z,[1,2]), nb_current(foo,B).


% eval_20(Eq,RetType,Depth,Self,['get-state',Expr],Value):- !, eval_args(Eq,RetType,Depth,Self,Expr,State), arg(1,State,Value).


check_state_type:- !.
check_type:- option_else(typecheck,TF,'False'),!, TF=='True'.

:- dynamic is_registered_state/1.
:- flush_output.
:- setenv('RUST_BACKTRACE',full).

% Function to check if an value is registered as a state name
:- dynamic(is_registered_state/1).
is_nb_state(G):- is_valid_nb_state(G) -> true ;
                 is_registered_state(G),nb_bound(G,S),is_valid_nb_state(S).


:- multifile(state_type_method/3).
:- dynamic(state_type_method/3).
state_type_method(is_nb_state,new_state,init_state).
state_type_method(is_nb_state,clear_state,clear_nb_values).
state_type_method(is_nb_state,add_value,add_nb_value).
state_type_method(is_nb_state,remove_value,'change-state!').
state_type_method(is_nb_state,replace_value,replace_nb_value).
state_type_method(is_nb_state,value_count,value_nb_count).
state_type_method(is_nb_state,'get-state','get-state').
state_type_method(is_nb_state,value_iter,value_nb_iter).
%state_type_method(is_nb_state,query,state_nb_query).

% Clear all values from a state
clear_nb_values(StateNameOrInstance) :-
    fetch_or_create_state(StateNameOrInstance, State),
    nb_setarg(1, State, []).



% Function to confirm if a term represents a state
is_valid_nb_state(State):- compound(State),compound_name_arity(State,'State',N),N>0.

% Find the original name of a given state
state_original_name(State, Name) :-
    is_registered_state(Name),
    call_in_shared_space(nb_bound(Name, State)).

% Register and initialize a new state
init_state(Name) :-
    State = 'State'(_,_),
    asserta(is_registered_state(Name)),
    call_in_shared_space(nb_setval(Name, State)).

% Change a value in a state
'change-state!'(Depth,Self,StateNameOrInstance, UpdatedValue, Out) :-
    fetch_or_create_state(StateNameOrInstance, State),
    arg(2, State, Type),
    ( (check_type,\+ get_type(Depth,Self,UpdatedValue,Type))
     -> (Out = ['Error', UpdatedValue, 'BadType'])
     ; (nb_setarg(1, State, UpdatedValue), Out = State) ).

% Fetch all values from a state
'get-state'(StateNameOrInstance, Values) :-
    fetch_or_create_state(StateNameOrInstance, State),
    arg(1, State, Values).

'new-state'(Depth,Self,Init,'State'(Init, Type)):- check_type->get_type(Depth,Self,Init,Type);true.

'new-state'(Init,'State'(Init, Type)):- check_type->get_type(10,'&self',Init,Type);true.

fetch_or_create_state(Name):- fetch_or_create_state(Name,_).
% Fetch an existing state or create a new one

fetch_or_create_state(State, State) :- is_valid_nb_state(State),!.
fetch_or_create_state(NameOrInstance, State) :-
    (   atom(NameOrInstance)
    ->  (is_registered_state(NameOrInstance)
        ->  nb_bound(NameOrInstance, State)
        ;   init_state(NameOrInstance),
            nb_bound(NameOrInstance, State))
    ;   is_valid_nb_state(NameOrInstance)
    ->  State = NameOrInstance
    ;   nop(fbug('Error: Invalid input.'))
    ),
    is_valid_nb_state(State).

% =================================================================
% =================================================================
% =================================================================
%  GET-TYPE
% =================================================================
% =================================================================
% =================================================================
type_cast(Depth,Self,Val,Into,Casted):-
    get_type(Depth,Self,Val,From),
    (type_accepted_from(Into,From)
     ->Casted=Val
      ;Casted=['Error',Val,'BadType',Into]).

type_accepted_from(Into,From):-Into=From,!.
type_accepted_from(Into,From):-write_src_uo(type_accepted_from(Into,From)).


%use default self
eval_20(Eq,RetCasted,Depth,Self,['type-cast',Val,Into,Self],Casted):-current_self(Self),!,
eval_20(Eq,RetCasted,Depth,Self,['type-cast',Val,Into],Casted).

%use other space
eval_20(Eq,RetCasted,Depth,Self,['type-cast',Val,Into,Other],Casted):-!,
    into_space(Depth,Self,Other,Space),
    eval_20(Eq,RetCasted,Depth,Space,['type-cast',Val,Into],Casted).

eval_20(_Eq,_RetCasted,Depth,Self,['type-cast',Val,Into],Casted):-is_list(Val),!,
    catch_metta_return(type_cast(Depth,Self,Val,Into,Casted),CastedM),
    var(CastedM).

eval_20(Eq,RetCasted,Depth,Self,['type-cast',Val,Into],CastedO):-!,
    if_or_else(type_cast(Depth,Self,Val,Into,Casted),Casted=Val),
    %term_singletons(Casted,[]),
    %Casted\==[],Casted\==Val,Into,!,
    do_expander(Eq,RetCasted,Casted,CastedO).

into_space_rarg(_Depth,Self,[Arg],Self,Arg):-!.
into_space_rarg( Depth,Self,[Arg,Other],Space,Arg):-
  into_space(Depth,Self,Other,Space).

eval_20(_Eq,_RetType,Depth,Self,['get-vtype'|ValOther],Type):- !,
    into_space_rarg(Depth,Self,ValOther,Other,Val),
    get_value_type(Depth,Other,Val,Type).

eval_20(_Eq,_RetType,Depth,Self,['get-types'|ValOther],Type):- !,
    into_space_rarg(Depth,Self,ValOther,Other,Val),
    get_types(Depth,Other,Val,Type).

eval_20(_Eq,_RetType,Depth,Self,['get-dtype'|ValOther],Type):- !,
    into_space_rarg(Depth,Self,ValOther,Other,Val),
    get_dtype(Other,Val,Type).

eval_20(_Eq,_RetType,Depth,Self,['get-dtypes'|ValOther],Type):- !,
    into_space_rarg(Depth,Self,ValOther,Other,Val),
    get_dtypes(Other,Val,Type).

eval_20(Eq,RetType,Depth,Self,['get-ftype'|ValOther],Type):- !,
    into_space_rarg(Depth,Self,ValOther,Other,Val),
    get_ftype(Eq,RetType,Depth,Other,Val,Type).

eval_20(Eq,RetType,Depth,Self,['get-type'|ValOther],Type):- !,
    into_space_rarg(Depth,Self,ValOther,Other,Val),
    get_type_expansion(Eq,RetType,Depth,Other,Val,Type).

eval_20(Eq,RetType,Depth,Self,['get-type-space'|OtherVal],Type):- !,
   into_space_and_arg(Depth,Self,OtherVal,Other,Val),
   get_type_expansion(Eq,RetType,Depth,Other,Val,Type).


% Get types (interfaces) for an object
get_dtypes(Space, Val, TypeSet) :-
    findall(Type, get_dtype(Space, Val, Type), TypeSet).

get_dtype(Space, Val, Type) :- get_type_expansion('=',_RetType,30, Space, Val,Type).


get_type_expansion(Eq,RetType,Depth,Other,Val,TypeO):-
  if_or_else(get_type_expansionA(Eq,RetType,Depth,Other,Val,TypeO),
            get_type_expansionB(Eq,RetType,Depth,Other,Val,TypeO)),
  TypeO\==[].

get_type_expansionA(Eq,RetType,Depth,Other,Val,TypeO):- is_list(Val),
    catch_metta_return(get_type(Depth,Other,Val,Type),TypeM),
    var(TypeM), Type \== '%Undefined%', % Type\==[],
    do_expander(Eq,RetType,Type,TypeO).
get_type_expansionB(Eq,RetType,Depth,Other,Val,TypeO):-
    if_or_else(get_type(Depth,Other,Val,Type),Type='%Undefined%'), %term_singletons(Type,[]), %Type\==[], Type\==Val,!,
    do_expander(Eq,RetType,Type,TypeO).

eval_20(Eq,RetType,Depth,Self,['length',L],Res):- !, eval_args(Eq,RetType,Depth,Self,L,LL), !, (is_list(LL)->length(LL,Res);Res=1).
eval_20(Eq,RetType,Depth,Self,['CountElement',L],Res):- !, eval_args(Eq,RetType,Depth,Self,L,LL), !, (is_list(LL)->length(LL,Res);Res=1).

eval_20(_Eq,_RetType,_Depth,_Self,['get-metatype',Val],TypeO):- !,
  'get-metatype'(Val,TypeO).

'get-metatype'(Val,Type):- get_metatype0(Val,Was),!,Type=Was.
    get_metatype0(Val,'Variable'):- var(Val),!.
    get_metatype0(Val,Type):- symbol(Val), !, get_symbol_metatype(Val,Type).
    get_metatype0(Val,'Expression'):- is_list(Val),!.
get_metatype0(_Val,'Grounded').

get_symbol_metatype(Val,Type):- get_type(Val,Want),get_symbol_metatype(Val,Want,Type).
get_symbol_metatype(_Vl,'Bool','Grounded'):- !.
get_symbol_metatype(Val,_Want,Type):- nb_current(Val,NewVal),'get-metatype'(NewVal,Type), nocut.
get_symbol_metatype(_Vl,'%Undefined%','Symbol'):- !.
get_symbol_metatype(_Vl,_Want,'Grounded').

% =================================================================
% =================================================================
% =================================================================
%  STRINGS
% =================================================================
% =================================================================
% =================================================================

as_metta_char(X,'#\\'(X)).

eval_20(Eq,RetType,Depth,Self,['stringToChars',String],Chars):- !, eval_args(Eq,RetType,Depth,Self,String,SS), string_chars(SS,Chars0), maplist(as_metta_char,Chars0,Chars).
eval_20(Eq,RetType,Depth,Self,['charsToString',Chars],String):- !, eval_args(Eq,RetType,Depth,Self,Chars,CC), maplist(as_metta_char,CC0,CC), string_chars(String,CC0).

% We deal with indexing, but not formatting (the stuff following the ':')(yet)
% https://doc.rust-lang.org/std/fmt/ used as a reference

format_args_get_index([C|FormatRest1], FormatRest2, Index2) :- char_code(C, Ccode), Ccode >= 48, Ccode =< 57, !, % in the range ['0'..'9']
    Index1 is Ccode-48,
    format_args_get_index1(FormatRest1, FormatRest2, Index1, Index2).
format_args_get_index(FormatRest, FormatRest, none).

% have at least one digit already. This is separate from format_args_get_index to distinguish {} and {0} cases
format_args_get_index1([C|FormatRest1], FormatRest2, Index1, Index3) :- char_code(C, Ccode), Ccode >= 48, Ccode =< 57, !, % in the range ['0'..'9']
    Index2 is (Index1*10)+(Ccode-48),
    format_args_get_index1(FormatRest1, FormatRest2, Index2, Index3).
format_args_get_index1(FormatRest, FormatRest, Index, Index).

% Placeholder to deal with formatting {<n>:<format>} later
format_args_get_format(FormatRest, FormatRest, _).

format_args_write(Arg,_) :- \+ compound(Arg), !, format_arg(Arg).
format_args_write('#\\'(Char),_) :- !, format_arg(Char).
format_args_write(Arg,_) :- format_arg(Arg).

format_arg(Arg) :- string(Arg), !, write(Arg).
format_arg(Arg):- \+ \+ write_src_woi(Arg).

format_nth_args([], _, _):- !.
format_nth_args(['{','{'|FormatRest], Iterator, Args) :- !, put('{'), format_nth_args(FormatRest, Iterator, Args). % escaped
format_nth_args(['}','}'|FormatRest], Iterator, Args) :- !, put('}'), format_nth_args(FormatRest, Iterator, Args). % escaped
format_nth_args(['{'|FormatRest1], Iterator1, Args) :-
    format_args_get_index(FormatRest1, FormatRest2, Index),
    format_args_get_format(FormatRest2, ['}'|FormatRest3], Format),
    % check that the closing '}' is not escaped with another '}'
    ((FormatRest3=[] ; ((FormatRest3=[C|_],C\='}')) )),
    % The Rust behaviour of advancing the iterator if an index is not specified
    (((Index == none))
        -> ((nth0(Iterator1,Args,Arg),Iterator2 is Iterator1+1))
        ; ((nth0(Index,Args,Arg), Iterator2 is Iterator1))),
    !, format_args_write(Arg,Format),
    format_nth_args(FormatRest3, Iterator2, Args).
format_nth_args([C|FormatRest], Iterator, Args) :- put(C), format_nth_args(FormatRest, Iterator, Args).

eval_20(Eq,RetType,Depth,Self,['format-args',Format,Args],Result):-
   eval_args(Eq,RetType,Depth,Self,Format,EFormat),
   %eval_args(Eq,'Expression',Depth,Self,Args,EArgs),
   Args=EArgs,
   is_list(EArgs),string_chars(EFormat, FormatChars), !,
   user_io(with_output_to_str( Result, format_nth_args(FormatChars, 0, EArgs))).
eval_20(Eq,RetType,Depth,Self,['format-args',_Fmt,Args],_Result) :-
   eval_args(Eq,RetType,Depth,Self,Args,EArgs),
   \+ is_list(EArgs),!,throw_metta_error(['Error',Args,'BadType']).

eval_20(Eq,RetType,_Depth,_Self,['flip'],Bool):-
   ignore(RetType='Bool'), !, as_tf(random(0,2,0),Bool),
   check_returnval(Eq,RetType,Bool).

eval_20( Eq, RetType, Depth, Self, [ 'parse' , L ] , Exp ):- !,
    eval_args( Eq, RetType, Depth, Self, L, Str ),
    once(read_metta( Str, Exp )).

eval_20( _Eq, _RetType, _Depth, _Self, [ 'repr' , L ] , Sxx ):- !,
   %eval_args( Eq, RetType, Depth, Self, L, Lis2 ),
    with_output_to_str( Sxx , write_src_woi( L ) ).

eval_20( Eq, RetType, Depth, Self, [ 'output-to-string' , L ] , Sxx ):- !,
   with_output_to_str( Sxx , eval_args( Eq, RetType, Depth, Self, L, _ )).

% =================================================================
% =================================================================
% =================================================================
%  IMPORT/BIND
% =================================================================
% =================================================================
% =================================================================
eval_20(_Eq,_RetType,_Dpth,_Slf,['extend-py!',Module],Res):-  !, 'extend-py!'(Module,Res).
eval_20(Eq,RetType,Depth,Self,['register-module!',Dir],RetVal):- !,
     eval_args(Eq,'Directory',Depth,Self,Dir,Folder),
     register_module(Self,Folder),!,
     %Folder = RetVal,
     ignore(make_nop(RetType,Self,RetVal)).
eval_20(Eq,RetType,Depth,Self,['register-module!',Name,Dir],RetVal):- !,
     eval_args(Eq,'Symbol',Depth,Self,Name,ModuleName),
     eval_args(Eq,'Directory',Depth,Self,Dir,Folder),
     register_module(Self,ModuleName,Folder),!,
     %Folder = RetVal,
     ignore(make_nop(RetType,Self,RetVal)).


eval_20(Eq,RetType,Depth,Self,['include!'|OtherFile],RetVal):- !,
     into_space_and_arg(Depth,Self,OtherFile,Space,File), include_metta(Space,File),!,
     make_nr(Eq,RetType,RetVal).
% from metta in Rust
eval_20(Eq,RetType,Depth,Self,['include'|OtherFile],RetVal):- !,
     into_space_and_arg(Depth,Self,OtherFile,Space,File), include_metta(Space,File),!,
     make_nr(Eq,RetType,RetVal).
eval_20(Eq,RetType,Depth,Self,['load-ascii'|OtherFile],RetVal):- !,
     into_space_and_arg(Depth,Self,OtherFile,Space,File), include_metta(Space,File),!,
     make_nr(Eq,RetType,RetVal).
eval_20(Eq,RetType,Depth,Self,['import!'|OtherFile],RetVal):- !,
     into_space_and_arg(Depth,Self,OtherFile,Space,File), import_metta(Space,File),!,
     make_nr(Eq,RetType,RetVal).
eval_20(Eq,RetType,Depth,Self,['load-file!'|OtherFile],RetVal):- !,
     into_space_and_arg(Depth,Self,OtherFile,Space,File), load_metta(Space,File),!,
     make_nr(Eq,RetType,RetVal).

make_nr(_Eq,_RetType,RetVal):- as_nop(RetVal).

into_space_and_arg(_Depth,Self,[Arg],Self,Arg):-!.
into_space_and_arg( Depth,Self,[Other,Arg],Space,Arg):-
  into_space(Depth,Self,Other,Space).

%eval_20(Eq,RetType,Depth,Self,['bind!',Other,Expression],RetVal):- !,  with_scope(Eq,RetType,Depth,Self, 'mi_2_bind!'(Other,Expression,RetVal)).

eval_10(Eq,RetType,Depth,Self,['bind!',Other,Expression],RetVal):- !,
  must_det_lls(( must((
    must(into_name(Self,Other,Name)),!,
    must(eval_ne(Eq,_,Depth,Self,Expression,Value)),
    %dmsg((Name = (Expr->Value))),
    nb_bind(Name,Value), % oo_set(Value,bound_to,Name),
    make_nop(RetType,Value,RetVal))),
    check_returnval(Eq,RetType,RetVal))).

eval_10(Eq,RetType,Depth,Self,['bind!',Other,Expression],RetVal):- !,
   must((
    must_det_lls(into_name(Self,Other,Name)),!,maybe_trace(unknown),
    must(eval_args(Eq,_,Depth,Self,Expression,Value)),
    %dmsg((Name = (Expr->Value))),
    nb_bind(Name,Value), % oo_set(Value,bound_to,Name),
    make_nop(RetType,Value,RetVal))),
    check_returnval(Eq,RetType,RetVal).

'mi_2_bind!'(Other,Expr,RetVal):-
    peek_scope(Eq,RetType,_Depth,Self),
    must((into_name(Self,Other,Name),!,
    eval(Expr,Value),
    %dmsg((Name = (Expr->Value))),
    nb_bind(Name,Value), % oo_set(Value,bound_to,Name),
    make_nop(RetType,Value,RetVal))),
    check_returnval(Eq,RetType,RetVal).


with_scope(Eq,RetType,Depth,Self,Goal):-
   %grab_scope([eq=WEq,retType=WRetType,depth=WDepth,self=WSelf]),
   setup_call_cleanup(push_scope([eq=Eq,retType=RetType,depth=Depth,self=Self]),
       Goal,
       pop_scope([eq=Eq,retType=RetType,depth=Depth,self=Self])).



ppp_default_value(self,V):- current_self(V), nocut.
ppp_default_value(depth,StackMax):-  current_prolog_flag(max_tagged_integer,MaxTI),option_else('stack-max',StackMax,MaxTI).
ppp_default_value(retType,_).
ppp_default_value(eq,=).


peek_scope(Eq,RetType,Depth,Self):- peek_scope([eq=Eq,retType=RetType,depth=Depth,self=Self]).
peek_scope(List):- maplist(peek_scope_item,List).
peek_scope_item(N=V):- peek_scope_item(N,V).

peek_scope_item(N,V):- peek_current_scope(N,V),!.
peek_scope_item(N,V):- ppp_default_value(N,V),!.
peek_current_scope(N,V):- nb_current(N,List),first_of(List,V).

first_of(Nil,_):- Nil==[],!,fail.
first_of(Nil,V):- var(Nil),!,V=Nil.
first_of([V|_],V):-!.
first_of(V,V).

push_scope(Eq,RetType,Depth,Self):- must_det_lls(push_scope([eq=Eq,retType=RetType,depth=Depth,self=Self])).
push_scope(List):- maplist(push_scope_item,List).
push_scope_item(N=V):- push_scope_item(N,V),!.
push_scope_item(N,V):- push_current_scope(N,V),!.
push_current_scope(N,V):- nb_current(N,List)->nb_setval(N,[V|List]),nb_setval(N,[V]).


pop_scope(Eq,RetType,Depth,Self):- pop_scope([eq=Eq,retType=RetType,depth=Depth,self=Self]).
pop_scope(List):- maplist(pop_scope_item,List).
pop_scope_item(N=V):- pop_scope_item(N,V).
pop_scope_item(N,V):- pop_current_scope(N,V),!.
pop_scope_item(N,V):- ppp_default_value(N,V),!.


eval_20(Eq,RetType,Depth,Self,['pragma!',Other,Expr],RetVal):- !,
   must_det_lls((into_name(Self,Other,Name),nd_ignore((eval_args(Eq,RetType,Depth,Self,Expr,Value),
   set_option_value_interp(Name,Value))),  make_nop(RetType,Value,RetVal),
    check_returnval(Eq,RetType,RetVal))).
eval_20(Eq,RetType,_Dpth,Self,['transfer!',File],RetVal):- !, must((include_metta(Self,File),
   make_nop(RetType,Self,RetVal),check_returnval(Eq,RetType,RetVal))).


eval_20(Eq,RetType,Depth,Self,['save-space!',Other,File],RetVal):- !,
     (( into_space(Depth,Self,Other,Space), 'save-space!'(Space,File),!,make_nop(RetType,RetVal))),
     check_returnval(Eq,RetType,RetVal).


nd_ignore(Goal):- call(Goal)*->true;true.


% =================================================================
% =================================================================
% =================================================================
%  AND/OR
% =================================================================
% =================================================================
% =================================================================

is_True(T):- atomic(T),!,(T=='True';T==1),!.
is_True(T):- var(T),!,fbug(is_True(T)),!,fail.
is_True(T):- debug(metta(todo),'TODO: CALLING(~q)',[is_True(T)]),eval_true(T).

is_and(S):- \+ atom(S),!,fail.
%is_and(',').
is_and(S):- is_and(S,_).

is_and(S,_):- \+ atom(S),!,fail.
%is_and('and','True').
is_and('and2','True').
%is_and('#COMMA','True'). %is_and(',','True').  % is_and('And').

is_comma(C):- var(C),!,fail.
is_comma(',').
is_comma('{}').

bool_and(A,B) :- (A == 'True', B == 'True').
bool_ior(A,B) :- (A == 'True'; B == 'True'),!.
bool_xor(A,B) :- bool_ior(A,B), \+ (A == B).

eval_20(Eq,RetType,Depth,Self,['and',X,Y],TF):- !,
    eval_args(Eq,RetType,Depth,Self,X,  XTF),  % evaluate X
    eval_args(Eq,RetType,Depth,Self,Y,  YTF),  % evaluate Y
    as_tf(  (bool_and(XTF,YTF))              ,   TF).


eval_20(Eq,RetType,Depth,Self,['or',X,Y],TF):- !,
    eval_args(Eq,RetType,Depth,Self,X,  XTF),  % evaluate X
    eval_args(Eq,RetType,Depth,Self,Y,  YTF),  % evaluate Y
    as_tf(  (bool_ior(XTF,YTF))              ,   TF).

eval_20(Eq,RetType,Depth,Self,['xor',X,Y],TF):- !,
    eval_args(Eq,RetType,Depth,Self,X,  XTF),  % evaluate X
    eval_args(Eq,RetType,Depth,Self,Y,  YTF),  % evaluate Y
    as_tf(  (bool_xor(XTF,YTF))              ,   TF).


eval_20(Eq,RetType,Depth,Self,['not',X],TF):- !,
   eval_args(Eq,RetType,Depth,Self,X,  XTF),  % evaluate X
   as_tf(  (bool_xor(XTF,'True'))              ,   TF).


% ================================================
% === function / return of minimal metta
eval_20(Eq,RetType,Depth,Self,['function',X],Res):- !, gensym(return_,RetF),
  RetUnit=..[RetF,Res],
  catch(locally(b_setval('$rettag',RetF),
           eval_args(Eq,RetType,Depth,Self,X, Res)),
        return(RetUnitR),RetUnitR=RetUnit).
eval_20(Eq,RetType,Depth,Self,['return',X],_):- !,
  nb_current('$rettag',RetF),RetUnit=..[RetF,Val],
  eval_args(Eq,RetType,Depth,Self,X, Val), throw(return(RetUnit)).
% ================================================

% ================================================
% === catch / throw of mettalog
eval_20(Eq,RetType,Depth,Self,['catch',X,EX,Handler],Res):- !,
  catch(eval_args(Eq,RetType,Depth,Self,X, Res),
         EX,eval_args(Eq,RetType,Depth,Self,Handler, Res)).
eval_20(Eq,_TRetType,Depth,Self,['throw',X],_):- !,
  eval_args(Eq,_RetType,Depth,Self,X, Val), throw(Val).
% ================================================

eval_20(Eq,RetType,Depth,Self,['number-of',X],N):- !,
   findall_eval(Eq,RetType,Depth,Self,X,ResL),
   length(ResL,N), ignore(RetType='Number').

eval_20(Eq,RetType,Depth,Self,['number-of',X,N],TF):- !,
   findall_eval(Eq,RetType,Depth,Self,X,ResL),
   length(ResL,N), true_type(Eq,RetType,TF).

eval_20(Eq,RetType,Depth,Self,['findall',Template,X],ResL):- !,
   findall(Template,eval_args(Eq,RetType,Depth,Self,X,_),ResL).


eval_20(Eq,RetType,Depth,Self,['limit',NE,E],R):-  !,
   eval_args('=','Number',Depth,Self,NE,N),
   limit(N,eval_ne(Eq,RetType,Depth,Self,E,R)).

eval_20(Eq,RetType,Depth,Self,['offset',NE,E],R):-  !,
   eval_args('=','Number',Depth,Self,NE,N),
   offset(N,eval_ne(Eq,RetType,Depth,Self,E,R)).

eval_20(Eq,RetType,Depth,Self,['max-time',NE,E],R):-  !,
   eval_args('=','Number',Depth,Self,NE,N),
   cwtl(N,eval_ne(Eq,RetType,Depth,Self,E,R)).


eval_20(Eq,RetType,Depth,Self,['call-cleanup',NE,E],R):-  !,
   call_cleanup(eval_args(Eq,RetType,Depth,Self,NE,R),
                eval_args(Eq,_U_,Depth,Self,E,_)).

% like call-cleanup but we might might avoid certain interupts durring setup
eval_20(Eq,RetType,Depth,Self,['setup-call-cleanup',S,NE,E],R):-  !,
   sig_atomic_no_cut(eval_args(Eq,_,Depth,Self,S,_)),
   call_cleanup(eval_args(Eq,RetType,Depth,Self,NE,R),
                eval_args(Eq,_U_,Depth,Self,E,_)).


eval_20(Eq,RetType,Depth,Self,['with-output-to',S,NE],R):-  !,
   eval_args(Eq,'Sink',Depth,Self,S,OUT),
   with_output_to_stream(OUT,
      eval_args(Eq,RetType,Depth,Self,NE,R)).

eval_20(Eq,RetType,Depth,Self,[Excl|Rest],Res):-
 arg(_, v('catch!','throw!','number-of!','limit!','offset!','max-time!','findall!','setup-call-cleanup!','call-cleanup!','call-cleanup!','with-output-to!'), Excl),
 sub_atom(Excl,_,_,1,NoExcl),!,
 eval_20(Eq,RetType,Depth,Self,[NoExcl|Rest],Res).


%sig_atomic_no_cut(Goal):- sig_atomic(Goal).
sig_atomic_no_cut(Goal):- call(Goal).

% =================================================================
% =================================================================
% =================================================================
%  DATA FUNCTOR
% =================================================================
% =================================================================
% =================================================================
eval20_failked(Eq,RetType,Depth,Self,[V|VI],[V|VO]):-
    nonvar(V),is_metta_data_functor(V),is_list(VI),!,
    maplist(eval_args(Eq,RetType,Depth,Self),VI,VO).


% =================================================================
% =================================================================
% =================================================================
%  EVAL FAILED
% =================================================================
% =================================================================
% =================================================================

eval_failed(Depth,Self,T,TT):-
   eval_failed('=',_RetType,Depth,Self,T,TT).

finish_eval(Depth,Self,T,TT):-
   finish_eval('=',_RetType,Depth,Self,T,TT).

eval_failed(Eq,RetType,Depth,Self,T,TT):-
  finish_eval(Eq,RetType,Depth,Self,T,TT).

%finish_eval(Eq,RetType,_,_,X,X):-!.

finish_eval(_Eq,_RetType,_Dpth,_Slf,T,TT):- var(T),!,TT=T.
finish_eval(_Eq,_RetType,_Dpth,_Slf,[],[]):-!.
finish_eval(Eq,RetType,Depth,Self,[F|LESS],Res):-
     once(eval_selfless(Eq,RetType,Depth,Self,[F|LESS],Res)),fake_notrace([F|LESS]\==Res),!.
%finish_eval(Eq,RetType,Depth,Self,[V|Nil],[O]):- Nil==[], once(eval_args(Eq,RetType,Depth,Self,V,O)),V\=@=!.
finish_eval(Eq,RetType,Depth,Self,[H|T],[HH|TT]):- !,
    eval_args(Depth,Self,H,HH),
    finish_eval(Eq,RetType,Depth,Self,T,TT).
finish_eval(_,_,_Depth,_Self,T,T):-!.
%finish_eval(_Eq,_RetType,Depth,Self,T,TT):- eval_args(Depth,Self,T,TT).

   %eval_args(Eq,RetType,Depth,Self,X,Y):- eval_20(Eq,RetType,Depth,Self,X,Y)*->true;Y=[].

%eval_20(Eq,RetType,Depth,_,_,_):- Depth<1,!,fail.
%eval_20(Eq,RetType,Depth,_,X,Y):- Depth<3, !, ground(X), (Y=X).
%eval_20(Eq,RetType,_Dpth,_Slf,X,Y):- self_eval(X),!,Y=X.

% Kills zero arity functions eval_20(Eq,RetType,Depth,Self,[X|Nil],[Y]):- Nil ==[],!,eval_args(Eq,RetType,Depth,Self,X,Y).



% =================================================================
% =================================================================
% =================================================================
%  METTLOG PREDEFS
% =================================================================
% =================================================================
% =================================================================


eval_20(Eq,RetType,Depth,Self,['maplist!',Pred,ArgL1],ResL):- !,
      maplist(eval_pred(Eq,RetType,Depth,Self,Pred),ArgL1,ResL).
eval_20(Eq,RetType,Depth,Self,['maplist!',Pred,ArgL1,ArgL2],ResL):- !,
      maplist(eval_pred(Eq,RetType,Depth,Self,Pred),ArgL1,ArgL2,ResL).
eval_20(Eq,RetType,Depth,Self,['maplist!',Pred,ArgL1,ArgL2,ArgL3],ResL):- !,
      maplist(eval_pred(Eq,RetType,Depth,Self,Pred),ArgL1,ArgL2,ArgL3,ResL).
eval_20(Eq,RetType,Depth,Self,['maplist!',Pred,ArgL1,ArgL2,ArgL3,ArgL4],ResL):- !,
      maplist(eval_pred(Eq,RetType,Depth,Self,Pred),ArgL1,ArgL2,ArgL3,ArgL4,ResL).
eval_20(Eq,RetType,Depth,Self,['maplist!',Pred,ArgL1,ArgL2,ArgL3,ArgL4,ArgL5],ResL):- !,
      maplist(eval_pred(Eq,RetType,Depth,Self,Pred),ArgL1,ArgL2,ArgL3,ArgL4,ArgL5,ResL).

  eval_pred(Eq,RetType,Depth,Self,Pred,Arg1,Res):-
      eval_args(Eq,RetType,Depth,Self,[Pred,Arg1],Res).
  eval_pred(Eq,RetType,Depth,Self,Pred,Arg1,Arg2,Res):-
      eval_args(Eq,RetType,Depth,Self,[Pred,Arg1,Arg2],Res).
  eval_pred(Eq,RetType,Depth,Self,Pred,Arg1,Arg2,Arg3,Res):-
      eval_args(Eq,RetType,Depth,Self,[Pred,Arg1,Arg2,Arg3],Res).
  eval_pred(Eq,RetType,Depth,Self,Pred,Arg1,Arg2,Arg3,Arg4,Res):-
      eval_args(Eq,RetType,Depth,Self,[Pred,Arg1,Arg2,Arg3,Arg4],Res).
  eval_pred(Eq,RetType,Depth,Self,Pred,Arg1,Arg2,Arg3,Arg4,Arg5,Res):-
      eval_args(Eq,RetType,Depth,Self,[Pred,Arg1,Arg2,Arg3,Arg4,Arg5],Res).


eval_20(Eq,RetType,Depth,Self,['concurrent-maplist!',Pred,ArgL1],ResL):- !,
      metta_concurrent_maplist(eval_pred(Eq,RetType,Depth,Self,Pred),ArgL1,ResL).
eval_20(Eq,RetType,Depth,Self,['concurrent-maplist!',Pred,ArgL1,ArgL2],ResL):- !,
      concurrent_maplist(eval_pred(Eq,RetType,Depth,Self,Pred),ArgL1,ArgL2,ResL).
eval_20(Eq,RetType,Depth,Self,['concurrent-maplist!',Pred,ArgL1,ArgL2,ArgL3],ResL):- !,
    metta_concurrent_maplist(eval_pred(Eq,RetType,Depth,Self,Pred),ArgL1,ArgL2,ArgL3,ResL).
eval_20(Eq,RetType,Depth,Self,['concurrent-maplist!',Pred,ArgL1,ArgL2,ArgL3,ArgL4],ResL):- !,
    metta_concurrent_maplist(eval_pred(Eq,RetType,Depth,Self,Pred),ArgL1,ArgL2,ArgL3,ArgL4,ResL).
eval_20(Eq,RetType,Depth,Self,['concurrent-maplist!',Pred,ArgL1,ArgL2,ArgL3,ArgL4,ArgL5],ResL):- !,
    metta_concurrent_maplist(eval_pred(Eq,RetType,Depth,Self,Pred),ArgL1,ArgL2,ArgL3,ArgL4,ArgL5,ResL).


eval_20(Eq,RetType,Depth,Self,['concurrent-forall!',Gen,Test|Options],NoResult):- !,
      maplist(s2p,Options,POptions),
      call(thread:concurrent_forall(
            user:eval_ne(Eq,RetType,Depth,Self,Gen,_),
            user:forall(eval_args(Eq,RetType,Depth,Self,Test,_),true),
            POptions)),
     make_nop(RetType,[],NoResult).

eval_20(Eq,RetType,Depth,Self,['hyperpose',ArgL],Res):- !, metta_hyperpose(Eq,RetType,Depth,Self,ArgL,Res).


% =================================================================
% =================================================================
% =================================================================
%  METTALOG COMPILER PREDEFS
% =================================================================
% =================================================================
% =================================================================

%/* TODO: this should take into account the compilation prefix but
eval_20(_Eq,_RetType,_Dpth,_Slf,['current-predicate-arity',F],A):-
% These two are no longer strictly compiler redefinitions - the compiler
% predicates should be predicate/function-arity (not "current"), for
% arities explicitly declared by the user. This pair of predicates
% should instead handle deduced arities of functions defined but without
% an explicit arity declaration.
  !,
  eval_for('Symbol',F,FF),
  current_predicate_arity(FF,A).
eval_20(_Eq,_RetType,_Dpth,_Slf,['current-function-arity',F],A):-
  !,
  eval_for('Symbol',F,FF),
  current_function_arity(FF,A).
%*/

/* TODO: This could work but the prefixed prdicate/function is not found.
eval_20(_Eq,_RetType,_Dpth,_Slf,['current-predicate-arity',F],A):-
  !,
  eval_for('Symbol',F,FF),
  transpile_prefix(P),
  atom_concat(P,FF,FF_mc),
  current_predicate_arity(FF_mc,A).
eval_20(_Eq,_RetType,_Dpth,_Slf,['current-function-arity',F],A):-
  !,
  eval_for('Symbol',F,FF),
  transpile_prefix(P),
  atom_concat(P,FF,FF_mc),
  current_function_arity(FF_mc,A).
*/

current_predicate_arity(F,A):-
  metta_atom('&self',[:,F,[->|Args]]),
  !,
  length(Args,A).
current_predicate_arity(F,A):-
  current_predicate(F/A).

current_function_arity(F,A):-
  current_predicate_arity(F,PA)
  ,A is PA - 1.



eval_20(_Eq,_RetType,_Depth,_Self,['compile-space!'],Res):- !,
    as_nop('compile-space!'(_), Res).

eval_20(_Eq,_RetType,_Depth,_Self,['compile-space!',Space],Res):- !,
    as_nop('compile-space!'(Space), Res).

'compile-space!'(X,TF):-
   as_tf('compile-space!'(X), TF).

'compile-space!'(KB):-
    load_ontology,
    %((ignore(pfcRemove(do_compile_space(X))),
   % pfcWatch,
    pfcAdd_Now(do_compile_space(KB)),
    forall(function_arity(KB,F,_Len),'compile!'(F)),
    % pfcNoWatch,
    true,!.


eval_20(_Eq,_RetType,_Depth,_Self,['compile!'],Res):- !,
    as_nop('compile!'(_), Res).

eval_20(_Eq,_RetType,_Depth,_Self,['compile!',Space],Res):- !,
    as_nop('compile!'(Space), Res).

'compile!'(X,TF):-
   as_tf('compile!'(X), TF).

'compile!'(X):- X=='S',!.
'compile!'(X):-
    load_ontology,
    current_self(KB),
    %((ignore(pfcRemove(do_compile(KB,X,_))),
   % pfcWatch,
    pfcAdd_Now(do_compile(KB,X,_)),
    if_t( \+ current_predicate(X/_),
       forall(metta_defn(KB,[X | Args] ,BodyFn),
       compile_metta_defn(KB,X,Len,Args,BodyFn,_Clause))),
    if_t( \+ current_predicate(X/_),
       (ignore(nortrace),forall(metta_defn(KB,[X | Args] ,BodyFn),
       (maybe_trace(unknown),compile_metta_defn(KB,X,Len,Args,BodyFn,_ClauseU))))),
    % pfcNoWatch,
    true,!,
     notrace(catch((write_src_uo(?-listing(X)),listing(X)),E,
    (!,write_src(E),fail))),!.

compile_metta_defn(_KB,Op,Len,Args,BodyFn, ClauseU):-
   len_or_unbound(Args,Len),
   compile_for_assert([Op|Args], BodyFn, ClauseU).

%empty('Empty').
%','(A,B,(AA,BB)):- eval_args(A,AA),eval_args(B,BB).
%':'(A,B,[':',A,B]).
'<'(A,B,TFO):- as_tf(A<B,TF),!,TF=TFO.
'>'(A,B,TFO):- as_tf(A<B,TF),!,TF=TFO.
minus(A,B,C):- plus(B,C,A).

user:import_module_predicates(M):-
 forall(
   (module_property(M,exports(List)),member(F/A,List),functor(P,F,A)),
    user:import(M:P)).

:- on_metta_setup(user:import_module_predicates(quintus)).

eval_20(Eq,RetType,Depth,Self,[MettaPred|More],Res):-
    AE = MettaPred,
    metta_compiled_predicate(Self,AE,Len),
    len_or_unbound(More,Len),

  must_det_ll((
    current_predicate(AE/Arity),
    maplist(as_prolog_x(Depth,Self), More , Adjusted))),!,
    eval_201(Eq,RetType,Depth,Self,MettaPred,Adjusted,Arity,Len,Res),
    nonvar(Res),
      must_det_ll((check_returnval(Eq,RetType,Res))).


eval_201(_Eq,_RetType,_Depth,_Self,Pred,AdjustedM1,Arity,Len,Res):- Arity > Len,!,
    append(AdjustedM1,[Res],Adjusted),
    Call =.. [Pred|Adjusted],
    %indentq2(2,call_pl_rv(Call)),
    catch_warn(efbug(show_call,rtrace_on_error(Call))).

eval_201(_Eq,_RetType,_Depth,_Self,Pred,Adjusted,_Arity,_Len,Res):-
    Call =.. [Pred|Adjusted],
    %indentq2(2,call_pl_tf(Call)),
    catch_warn(efbug(show_call,eval_call(rtrace_on_error(Call),Res))).



% =================================================================
% =================================================================
% =================================================================
%  METTLOG EXTRA PREDEFS
% =================================================================
% =================================================================
% =================================================================

%eval_20(Eq,RetType,_Dpth,_Slf,['trace!',A],A):- !, format('~N'),fbug(A),format('~N').

eval_20(Eq,RetType,_Dpth,_Slf,List,YY):- is_list(List),maplist(self_eval,List),List=[H|_], \+ atom(H), !,Y=List,do_expander(Eq,RetType,Y,YY).

% Temporarily in this file
eval_20_disabled(Eq,_ListOfRetType,Depth,Self,['TupleConcat',A,B],OO):- fail, !,
    eval_args(Eq,RetType,Depth,Self,A,AA),
    eval_args(Eq,RetType,Depth,Self,B,BB),
    append(AA,BB,OO).

% Temporarily in this file
eval_20_disabled(Eq,OuterRetType,Depth,Self,['range',A,B],OO):- fail, (is_list(A);is_list(B)),
  ((eval_args(Eq,RetType,Depth,Self,A,AA),
    eval_args(Eq,RetType,Depth,Self,B,BB))),
    ((AA+BB)\=@=(A+B)),
    eval_20(Eq,OuterRetType,Depth,Self,['range',AA,BB],OO),!.


/*
  fromNumber(Var1,Var2):- var(Var1),var(Var2),!,
   freeze(Var1,fromNumber(Var1,Var2)),
   freeze(Var2,fromNumber(Var1,Var2)).
fromNumber(0,'Z'):-!.
fromNumber(N,['S',Nat]):- integer(N), M is N -1,!,fromNumber(M,Nat).

eval_20(Eq,RetType,Depth,Self,['fromNumber',NE],RetVal):- !,
   eval_args('=','Number',Depth,Self,NE,N),
    fromNumber(N,RetVal), check_returnval(Eq,RetType,RetVal).
*/

%% lazy_union(:P2, +E1_Call1, +E2_Call2, -E) is nondet.
%  - Performs a union operation using lazy evaluation
% Arguments:
%  - P2: Any arity 2 predicate
%  - E1^Call1: The first goal (Call1) generating elements (E1)
%  - E2^Call2: The second goal (Call2) generating elements (E2)
%  - E: The resulting element that is part of the union of the two sets
lazy_union(P2, E1^Call1, E2^Call2, E) :-
    % Step 1: Use lazy_findall/3 to declare that all elements satisfying Call1 are supposedly in List1
    lazy_findall(E1, Call1, List1),
    % Step 2: Use lazy_findall/3 to declare that all elements satisfying Call2 are supposedly in List2
    lazy_findall(E2, Call2, List2),
    % Step 3: Perform the union logic
    (   % Case 1: If E is a member of List1, include it in the result
        member(E, List1)
        % Case 2: Otherwise, check if E is a member of List2
        % Additionally, ensure that E does not already exist in List1
        ; (member(E, List2), \+ (member(E1, List1), call(P2, E1, E)))
    ).


%variant_by_type(X,Y):- var(X),!,X==Y.
variant_by_type(X,Y):- var(X),!, matching_vn_relaxed(X,Y).
%variant_by_type(X,Y):- X=@=Y.
variant_by_type(X, Y) :-
    copy_term(X+Y, X1+Y1, _Gs),
    X1 =@= Y1, X1 = Y1,
    term_variables(X, VX),
    term_variables(Y, VY),
    maplist(matching_vn_relaxed, VX, VY), !,
    X1 = X, Y1 = Y.


matching_vn_relaxed(V1, V2) :-
<<<<<<< HEAD
    ( get_attr(V1, vn, VN1) ->
        ( get_attr(V2, vn, VN2) -> (VN1 == VN2, V1 = V2) ; (V1=V2) )
=======
  ( get_attr(V1, vn, VN1) ->
     ( get_attr(V2, vn, VN2) -> (VN1 == VN2, V1 = V2) ; (V1=V2) )
>>>>>>> 26ba4984
    ; V1 == V2 ).


call_as_p2(P2,X,Y):-
   once(eval([P2,X,Y],TF)),
   TF = 'True'.


eval_20(_Eq,_RetType,_Depth,_Self,['unique-atom',List],RetVal):- !,
   list_to_set(List,RetVal).

eval_20(Eq,RetType,Depth,Self,['unique',Eval],RetVal):- !,
   term_variables(Eval+RetVal,Vars),
   no_repeat_variant_var(YY),
   eval_args(Eq,RetType,Depth,Self,Eval,RetVal),YY=Vars.

eval_20(Eq,RetType,Depth,Self,['unique-by',P2,Eval],RetVal):- !,
   no_repeats_var(call_as_p2(P2),YY),
   eval_args(Eq,RetType,Depth,Self,Eval,RetVal),YY=RetVal.


eval_20(_Eq,_RetType,_Depth,_Self,['subtraction-atom',List1,List2],RetVal):- !,
    exclude(is_in(variant_by_type,List2),List1,RetVal).

eval_20(Eq,RetType,Depth,Self,['subtraction',Eval1,Eval2],RetVal):- !,
    lazy_subtraction(variant_by_type,RetVal1^eval_args(Eq,RetType,Depth,Self,Eval1,RetVal1),
                  RetVal2^eval_args(Eq,RetType,Depth,Self,Eval2,RetVal2),
                  RetVal).

eval_20(Eq,RetType,Depth,Self,['subtraction-by',P2,Eval1,Eval2],RetVal):- !,
    lazy_subtraction(call_as_p2(P2),RetVal1^eval_args(Eq,RetType,Depth,Self,Eval1,RetVal1),
                  RetVal2^eval_args(Eq,RetType,Depth,Self,Eval2,RetVal2),
                  RetVal).

eval_20(_Eq,_RetType,_Depth,_Self,['union-atom',List1,List2],RetVal):- !,
   exclude(is_in(variant_by_type,List2),List1,List1a), !,
    append(List1a,List2,RetVal).

eval_20(Eq,RetType,Depth,Self,['union',Eval1,Eval2],RetVal):- !,
    lazy_union(variant_by_type,RetVal1^eval_args(Eq,RetType,Depth,Self,Eval1,RetVal1),
                  RetVal2^eval_args(Eq,RetType,Depth,Self,Eval2,RetVal2),
                  RetVal).

eval_20(Eq,RetType,Depth,Self,['union-by',P2,Eval1,Eval2],RetVal):- !,
    lazy_union(call_as_p2(P2),RetVal1^eval_args(Eq,RetType,Depth,Self,Eval1,RetVal1),
                  RetVal2^eval_args(Eq,RetType,Depth,Self,Eval2,RetVal2),
                  RetVal).

%eval_20(Eq,RetType,_Dpth,_Slf,['py-list',Atom_list],CDR_Y):-
% !, Atom=[_|CDR],!,do_expander(Eq,RetType,Atom_list, CDR_Y ).

eval_20(_Eq,_RetType,_Depth,_Self,['intersection-atom',List1,List2],RetVal):-  !,
    include(is_in(variant_by_type,List2),List1,RetVal).

is_in(P2,List2,Item1):- \+ \+ (member(Item2,List2),call(P2,Item1,Item2)),!.

eval_20(Eq,RetType,Depth,Self,['intersection',Eval1,Eval2],RetVal):- !,
    lazy_intersection(variant_by_type,RetVal1^eval_args(Eq,RetType,Depth,Self,Eval1,RetVal1),
                  RetVal2^eval_args(Eq,RetType,Depth,Self,Eval2,RetVal2),
                  RetVal).

eval_20(Eq,RetType,Depth,Self,['intersection-by',P2,Eval1,Eval2],RetVal):- !,
    lazy_intersection(call_as_p2(P2),RetVal1^eval_args(Eq,RetType,Depth,Self,Eval1,RetVal1),
                  RetVal2^eval_args(Eq,RetType,Depth,Self,Eval2,RetVal2),
                  RetVal).

%% lazy_intersection(:P2, +E1_Call1, +E2_Call2, -E) is nondet.
%  - Performs a intersection operation using lazy evaluation.
%  - It intersects elements generated by Call2 from those generated by Call1.
% Arguments:
%  - P2: Any arity 2 predicate
%  - E1^Call1: The first goal (Call1) generating elements (E1).
%  - E2^Call2: The second goal (Call2) generating elements (E2).
%  - E: The resulting element after subtracting elements of the second set from the first set.
lazy_intersection(P2, E1^Call1, E2^Call2, E1) :-
    % Step 1: Evaluate Call1 to generate E1
    call(Call1),
    % Step 2: Use lazy_findall/3 to declare that all elements satisfying Call2 are supposedly in List2
    lazy_findall(E2, Call2, List2),
    % Step 3: Perform the intersection logic
    % Only return E1 if it is not a member of List2
    member(E2, List2), call(P2,E1,E2).


%% lazy_subtraction(:P2, +E1_Call1, +E2_Call2, -E) is nondet.
%  - Performs a subtraction operation using lazy evaluation.
%  - It subtracts elements generated by Call2 from those generated by Call1.
% Arguments:
%  - P2: Any arity 2 predicate
%  - E1^Call1: The first goal (Call1) generating elements (E1).
%  - E2^Call2: The second goal (Call2) generating elements (E2).
%  - E: The resulting element after subtracting elements of the second set from the first set.
lazy_subtraction(P2,E1^Call1, E2^Call2, E1) :-
    % Step 1: Evaluate Call1 to generate E1
    call(Call1),
    % Step 2: Use lazy_findall/3 to declare that all elements satisfying Call2 are supposedly in List2
    lazy_findall(E2, Call2, List2),
    % Step 3: Perform the subtraction logic
    % Only return E1 if it is not a member of List2
    \+ (member(E2, List2), call(P2, E1, E2)).


eval_20(Eq,RetType,Depth,Self,PredDecl,Res):-
  Do_more_defs = do_more_defs(true),
  clause(eval_21(Eq,RetType,Depth,Self,PredDecl,Res),Body),
  Do_more_defs == do_more_defs(true),
  call_ndet(Body,DET),
  nb_setarg(1,Do_more_defs,false),
 (DET==true -> ! ; true).

% Temporarily in this file
eval_21(_Eq,_RetType,_Depth,_Self,['fb-member',Res,List],TF):-!, as_tf(fb_member(Res,List),TF).
% Temporarily in this file
eval_21(_Eq,_RetType,_Depth,_Self,['fb-member',List],Res):-!, fb_member(Res,List).

% Temporarily in this file
eval_21(Eq,RetType,Depth,Self,['CollapseCardinality',List],Len):-!,
 findall_eval(Eq,RetType,Depth,Self,List,Res),
 length(Res,Len).
/*
eval_21(_Eq,_RetType,_Depth,_Self,['TupleCount', [N]],N):- number(N),!.
*/

% Temporarily in this file
eval_21_disabled(Eq,_RetType,Depth,Self,['Tuple-Count',List],Len):- fail,!,
 (\+ is_list(List)->findall_eval(Eq,_,Depth,Self,List,Res);Res=List),!,
 length(Res,Len).
% Temporarily in this file
eval_21(_Eq,_RetType,_Depth,_Self,['tuple-count',List],Len):-!,
 length(List,Len).


%eval_20(Eq,RetType,Depth,Self,['colapse'|List], Flat):- !, maplist(eval_args(Eq,RetType,Depth,Self),List,Res),flatten(Res,Flat).

eval_20(_Eq,_OuterRetType,_Depth,_Self,[P,_,B],_):-P=='/',B==0,!,fail.

% Temporarily in this file
eval_20(Eq,RetType,Depth,Self,['CountElement',L],Res):- !, eval_args(Eq,RetType,Depth,Self,L,LL), !, (is_list(LL)->length(LL,Res);Res=1),check_returnval(Eq,RetType,Res).
% Temporarily in this file
eval_20(Eq,RetType,_Dpth,_Slf,['make_list',List],MettaList):- !, into_metta_cons(List,MettaList),check_returnval(Eq,RetType,MettaList).

simple_math(Var):- attvar(Var),!,fail.
simple_math([F|XY]):- !, atom(F),atom_length(F,1), is_list(XY),maplist(simple_math,XY),!.
simple_math(X):- number(X),!.


eval_20(_Eq,_RetType,_Depth,_Self,['call-string!',Str],NoResult):- !,'call-string!'(Str,NoResult).

'call-string!'(Str,NoResult):-
               read_term_from_atom(Str,Term,[variables(Vars)]),!,
               call(Term),NoResult=Vars.


/*
into_values(List,Many):- List==[],!,Many=[].
into_values([X|List],Many):- List==[],is_list(X),!,Many=X.
into_values(Many,Many).
eval_40(Eq,RetType,_Dpth,_Slf,Name,Value):- atom(Name), nb_current(Name,Value),!.
*/
% Macro Functions
%eval_20(Eq,RetType,Depth,_,_,_):- Depth<1,!,fail.
/*
eval_40(_Eq,_RetType,Depth,_,X,Y):- Depth<3, !, fail, ground(X), (Y=X).
eval_40(Eq,RetType,Depth,Self,[F|PredDecl],Res):-
   fail,
   Depth>1,
   fake_notrace((sub_sterm1(SSub,PredDecl), ground(SSub),SSub=[_|Sub], is_list(Sub), maplist(atomic,SSub))),
   eval_args(Eq,RetType,Depth,Self,SSub,Repl),
   fake_notrace((SSub\=Repl, subst(PredDecl,SSub,Repl,Temp))),
   eval_args(Eq,RetType,Depth,Self,[F|Temp],Res).
*/
% =================================================================
% =================================================================
% =================================================================
%  PLUS/MINUS
% =================================================================
% =================================================================
% =================================================================
eval_40(Eq,RetType,Depth,Self,LESS,Res):-
   eval_selfless(Eq,RetType,Depth,Self,LESS,Res),fake_notrace(LESS\==Res),!.

/*
eval_40(Eq,RetType,Depth,Self,['+',N1,N2],N):- number(N1),!,
   skip_eval_args(Eq,RetType,Depth,Self,N2,N2Res), fake_notrace(catch_err(N is N1+N2Res,_E,(set_last_error(['Error',N2Res,'Number']),fail))).
eval_40(Eq,RetType,Depth,Self,['-',N1,N2],N):- number(N1),!,
   skip_eval_args(Eq,RetType,Depth,Self,N2,N2Res), fake_notrace(catch_err(N is N1-N2Res,_E,(set_last_error(['Error',N2Res,'Number']),fail))).
eval_40(Eq,RetType,Depth,Self,['*',N1,N2],N):- number(N1),!,
   skip_eval_args(Eq,RetType,Depth,Self,N2,N2Res),
   fake_notrace(catch_err(N is N1*N2Res,_E,(set_last_error(['Error',N2Res,'Number']),fail))).
*/

eval_20(_Eq,_RetType,_Depth,_Self,['rust',Bang,PredDecl],Res):- Bang == '!', !,
    rust_metta_run(exec(PredDecl),Res), nop(write_src(res(Res))).
eval_20(_Eq,_RetType,_Depth,_Self,['rust!',PredDecl],Res):- !,
    rust_metta_run(exec(PredDecl),Res), nop(write_src(res(Res))).
eval_20(_Eq,_RetType,_Depth,_Self,['rust',PredDecl],Res):- !,
    rust_metta_run((PredDecl),Res), nop(write_src(res(Res))).


%skip_eval_args(Eq,RetType,Depth,Self,LESS,Res):- eval_args(Eq,RetType,Depth,Self,LESS,Res).
skip_eval_args(_Eq,_RetType,_Depth,_Self,LESS,Res):- LESS=Res.

%eval_20(_Eq,_RetType,_Depth,_Self,['py-list',Arg],Res):- !, must_det_ll((py_list(Arg,Res))).
eval_20(_Eq,_RetType,_Depth,_Self,['py-dict',Arg],Res):- !,
  must_det_ll((py_dict(Arg,Res))).
eval_20(_Eq,_RetType,_Depth,_Self,['py-list',Arg],Res):- !,
  must_det_ll((py_list(Arg,Res))).
eval_20(_Eq,_RetType,_Depth,_Self,['py-tuple',Arg],Res):- !,
  must_det_ll((py_tuple(Arg,Res))).

eval_40(_Eq,_RetType,_Depth,_Self,['py-chain',Arg],Res):- !,
  must_det_ll((py_chain(Arg,Res))).

eval_40(Eq,RetType,Depth, Self,['py-atom'|Args],Res):- !,
    eval_py_atom(Eq,RetType,Depth,Self,['py-atom'|Args],Res).

eval_40(_Eq,_RetType,_Depth,_Self,['py-dot',Arg1,Arg2| _Specialize],Res):- !,
  make_py_dot(Arg1,Arg2,Res).
eval_40(_Eq,_RetType,_Depth,_Self,['py-type',Arg],Res):- !,
  must_det_ll((py_type(Arg,Res))).
eval_40(_Eq,_RetType,_Depth,_Self,['py-eval',Arg],Res):- !,
  must_det_ll((py_eval_string(Arg,Res))).

eval_40(Eq,RetType,Depth,Self,['length',L],Res):- !, eval_args(Depth,Self,L,LL),
   (is_list(LL)->length(LL,Res);Res=1),
   check_returnval(Eq,RetType,Res).



eval_20_disabled(Eq,RetType,Depth,Self,[X|Rest],YL):- is_list(Rest), is_list(X),!,
   eval_args(Eq,RetType,Depth,Self,X,Y),
   ((X\=@=Y,atom(Y)) -> eval_args(Eq,RetType,Depth,Self,[Y|Rest],YL)
     ; ((maplist(eval_args(Eq,RetType,Depth,Self),Rest,YRest),YL=[Y|YRest]))).

/*
eval_40(Eq,RetType,Depth,Self,[P,A,X|More],YY):- is_list(X),X=[_,_,_],simple_math(X),
   eval_selfless_2(X,XX),X\=@=XX,!,
   eval_40(Eq,RetType,Depth,Self,[P,A,XX|More],YY).
*/
%eval_40(Eq,RetType,_Dpth,_Slf,['==',X,Y],Res):-  !, subst_args(Eq,RetType,_Dpth,_Slf,['==',X,Y],Res).

eval_20(_Eq,_RetType,_Depth,_Self,['==', X,Y],TF):- (var(X) , var(Y)), !, as_tf(X==Y,TF),!.
eval_40(_Eq,_RetType,_Depth,_Self,['==', X,Y],TF):- (var(X) , var(Y)), !, as_tf(X==Y,TF),!.

eval_40(Eq,RetType,Depth,Self,['==',X,Y],TF):- !,
  ignore(get_operator_typedef(Self,'==',2,[XType,YType],RetType)),
  eval_until_eq_tf(['=='],Eq, XType, YType, Depth,Self, X, Y, TF).

eval_20(Eq,RetType,Depth,Self,_Slf,['===',X,Y],TF):- !,
    suggest_type(RetType,'Bool'),
    as_tf(\+ \+ eval_until_eq(['==='],Eq,_SharedType,Depth,Self,X,Y), TF).

eval_20(_Eq,RetType,_Dpth,_Slf,['====',X,Y],TF):- !,
    suggest_type(RetType,'Bool'),
    as_tf(same_terms(X,Y),TF).

/*
     A bit too dangerous uncommenting these...
     when the compiler thunks to interpeter
     these can call the compiler creating a loop

eval_20(_Eq,RetType,_Dpth,_Slf,[EQ|Args],TF):-
    prefix_impl_preds('mc__',EQ,Len),
    append(Args,[TF],PArgs),length(PArgs,Len),
    atom_concat('mc__',EQ,Fn),!,
    apply(Fn,PArgs).

eval_20(_Eq,RetType,_Dpth,_Slf,[EQ|Args],TF):-
    prefix_impl_preds('mi__',EQ,Len),
    append(Args,[TF],PArgs),length(PArgs,Len),
    atom_concat('mi__',EQ,Fn),!,
    apply(Fn,PArgs).
*/

% Main evaluation predicate with full caching

%eval_40(=,_RetType,_,_,['make-var'|Types],Var):- !, 'mx__1_0+_make-var'(Types,Var).
%eval_40(=,_RetType,_,_,['bless-var',Var|Types],Var):- !, 'mx__1_1+_bless-var'(Var,Types,Var).

transpiler_peek(Sym,Len,Type,Fn, N):-
  %transpiler_predicate_store(_, Sym, [Len], _, _, _, _),
  if_t(var(Type),member(Type,['mx','mi','mc'])),
  between(0,Len,N),succ(N,N1),
  format(atom(Fn),'~w__1_~w+_~w',[Type,N,Sym]),
  succ(N1,LenP1), current_predicate(Fn/LenP1),
  \+ transpiler_predicate_store(_,Sym,[_],_,_,_,_),
  ignore(ok_call_predicate(Sym,Len,Type)).

transpiler_peek(Sym,Len,Type,Fn,Len):-
  %transpiler_predicate_store(_, Sym, [Len], _, _, _, _),
  if_t(var(Type),member(Type,['mx','mi','mc'])),
  format(atom(Fn),'~w__1_~w_~w',[Type,Len,Sym]),
  succ(Len,LenP1), current_predicate(Fn/LenP1),
  \+ transpiler_predicate_store(_,Sym,[Len],_,_,_,_),
<<<<<<< HEAD
  % \+ transpiler_predicate_store(_,Sym,[Len],_,_,_,_).
=======
  ignore(ok_call_predicate(Sym,Len,Type)).

ok_call_predicate(Sym,Len, _Type):-
  \+ transpiler_predicate_store(_,Sym,[Len],_,_,_,_),
  \+ transpiler_predicate_nary_store(_,Sym,[Len],_,_,_,_),
>>>>>>> 26ba4984
  \+ transpiler_clause_store(Sym,[Len],_,_,_,_,_,_,_).

eval_20(Eq, RetType, Depth, Self, [Sym | Args], Res) :- symbol(Sym), is_list(Args),
    length(Args, Len),
    memoize_tf(transpiler_peek(Sym,Len,'mi',Fn, N)),
    length(Left,N), append(Left,Right,Args), append([Left,Right,[Res]], PArgs),!,
    with_metta_ctx(Eq, RetType, Depth, Self, [Sym | Args], apply(Fn, PArgs)).

eval_20(Eq, RetType, Depth, Self, [Sym | Args], Res) :- symbol(Sym), is_list(Args),
    length(Args, Len),
    memoize_tf(transpiler_peek(Sym,Len,'mx',Fn, N)),
    length(Left,N), append(Left,Right,Args), append([Left,Right,[Res]], PArgs),!,
    with_metta_ctx(Eq, RetType, Depth, Self, [Sym | Args], apply(Fn, PArgs)).

eval_40(Eq,RetType,Depth,Self,[Sym|Args],Res):- symbol(Sym), is_list(Args),
    length(Args,Len),
    memoize_tf(transpiler_peek(Sym,Len,'mc',Fn, N)),
    length(Left,N), append(Left,Right,Args), append([Left,Right,[Res]], PArgs),!,
    with_metta_ctx(Eq,RetType,Depth,Self,[Sym|Args],apply(Fn,PArgs)).





with_metta_ctx(_Eq,_RetType,_Depth,_Self,_MeTTaSrc,apply(Fn,PArgs)):- !, apply(Fn,PArgs).
with_metta_ctx(_Eq,_RetType,_Depth,_Self,_MeTTaSrc,Goal):-  Goal.

:- dynamic memoized_result/3.
memoize_tf(Goal) :-
    term_variables(Goal, Vars),
    copy_term(Goal, CopyGoal),numbervars(CopyGoal,0,_,[attvar(bind)]),
    (   memoized_result(CopyGoal, Vars, Result) ->
        (Result == fail -> fail ; true)
    ;   (   call(Goal) ->
            assertz(memoized_result(CopyGoal, Vars, true))
        ;   assertz(memoized_result(CopyGoal, Vars, fail)),
            fail
        )
    ).


suggest_type(_RetType,_Bool).

naive_eval_args:-
    false.

eval_all_args:- false, true_flag.
fail_missed_defn:- false, true_flag.
fail_on_constructor:- true_flag.

old_sys:- fail.

eval_adjust_args(_Eq,_RetType,ResIn,ResOut,_Depth,_Self,AEMore,AEAdjusted):-
   \+ iz_conz(AEMore),!,AEMore=AEAdjusted,ResIn=ResOut,!.

eval_adjust_args(Eq,RetType,ResIn,ResOut,Depth,Self,[AIn|More],[AE|Adjusted]):-
  (eval_args(Eq, _, Depth, Self, AIn, AE) *-> true ; AIn=AE),
  adjust_args_90(Eq,RetType,ResIn,ResOut,Depth,Self,AE,More,Adjusted).

cache_arrow_types(AE,Len):- arg_type_n(AE,Len,_,_),!.
cache_arrow_types(AE,Len):-
  forall((metta_type(_KB,AE,Arrow),arrow_type(Arrow,Args,_Ret),length(Args,Len)),
    forall(between(1,Len,N),
     ignore((nth1(N,Args,Type),maybe_non_eval(AE,Len,N,Type))))).
  %arg_type_n(AE,Len,_,_)

:- dynamic(arg_type_n/4).

maybe_non_eval(AE,Len,N,Type):- var(Type),!, assert(arg_type_n(AE,Len,N,var)),!.
    maybe_non_eval(AE,Len,N,Type):- once(sub_var('Atom',Type);sub_var('Expression',Type)),!,
       assert(arg_type_n(AE,Len,N,non_eval(Type))),!.
maybe_non_eval(AE,Len,N,Type):- assert(arg_type_n(AE,Len,N,eval(Type))),!.


do_each_arg(_Eq, _RetType, _ResIn, _Depth, _Self, _AE, _Len, _N, [], []):-!.
do_each_arg(_Eq, _RetType, _ResIn, _Depth, _Self, _AE, Len, N, _, []) :- N > Len, !.
do_each_arg(Eq, RetType, ResIn, Depth, Self, AE, Len, N, [In|More], [Out|Adjusted]) :-
    do_arg(Eq, RetType, ResIn, Depth, Self, AE, Len, N, In, Out), succ(N, Np1),
    do_each_arg(Eq, RetType, ResIn, Depth, Self, AE, Len, Np1, More, Adjusted).

do_arg(_Eq, _RetType, _RsIn, _Dpth, _Slf, AE, Len, N, InOut, InOut) :- nonvar(AE), arg_type_n(AE, Len, N, no_eval(_)), !.
do_arg( Eq, _RetType, _RsIn, Depth, Self, _AE, _Len, _N, In, Out) :-
  eval_args(Eq, _, Depth, Self, In, Out).



adjust_args_90(Eq,RetType,ResIn,ResIn,Depth,Self,AE,More,Adjusted):- \+ old_sys,
   length(More,Len), cache_arrow_types(AE,Len), !,
   do_each_arg(Eq,RetType,ResIn,Depth,Self,AE,Len,1,More,Adjusted).

adjust_args_90(Eq,RetType,ResIn,ResOut,Depth,Self,AE,More,Adjusted):- \+ is_debugging(argtypes),!,
    adjust_args_9(Eq,RetType,ResIn,ResOut,Depth,Self,AE,More,Adjusted).
adjust_args_90(Eq,RetType,ResIn,ResOut,Depth,Self,AE,More,Adjusted):-
   if_or_else(adjust_args_9(Eq,RetType,ResIn,ResOut,Depth,Self,AE,More,Adjusted),
      if_or_else(with_debug(eval_args,adjust_args_9(Eq,RetType,ResIn,ResOut,Depth,Self,AE,More,Adjusted),
             if_or_else(More=Adjusted,
                if_or_else((maybe_trace(unknown), throw(adjust_args_9(Eq,RetType,ResIn,ResOut,Depth,Self,AE,More,Adjusted)))))))).



eval_adjust_args2(Eq,_RetType,ResIn,ResOut,Depth,Self,[AE|More],[AE|Adjusted]):-
   maplist(must_eval_args(Eq,_,Depth,Self),More,Adjusted),
   ResIn = ResOut.



must_eval_args(Eq,RetType,Depth,Self,More,Adjusted):- \+ is_debugging(e),!, eval_args(Eq,RetType,Depth,Self,More,Adjusted).
must_eval_args(Eq,RetType,Depth,Self,More,Adjusted):-
   (eval_args(Eq,RetType,Depth,Self,More,Adjusted)*->true;
      (with_debug(eval_args,eval_args(Eq,RetType,Depth,Self,More,Adjusted))*-> true;
         (
           %nl,writeq(eval_args(Eq,RetType,Depth,Self,More,Adjusted)),writeln('.'),
             (More=Adjusted -> true ;
                (maybe_trace(unknown), throw(must_eval_args(Eq,RetType,Depth,Self,More,Adjusted))))))).


maybe_eval_subst(Eq,RetType,Depth,Self,PredDecl,Res):- !,
  subst_args_here(Eq,RetType,Depth,Self,PredDecl,Res).


maybe_eval_subst( Eq, RetType, Dpth, Slf,[H|PredDecl],Res):- fail,
  is_rust_operation([H|PredDecl]),!, % run
  run_in_rust( Eq, RetType, Dpth, Slf,[H|PredDecl],Res).

run_in_rust(_Eq,_RetType,_Dpth,_Slf,[H|PredDecl],Res):-
  must_det_ll((rust_metta_run(exec([H|PredDecl]),Res),
  nop(write_src(res(Res))))).

maybe_eval_subst(_Eq,_RetType,_Dpth,_Slf,Res,Res):- nb_current(maybe_eval_subst,false),!.
maybe_eval_subst(Eq,RetType,Depth,Self,PredDecl,Res):-
  locally(b_setval(maybe_eval_subst,false),
   finish_eval(Eq,RetType,Depth,Self,PredDecl,Res)).

:- nb_setval(maybe_eval_subst,true).
/*
maybe_eval_subst(Eq,RetType,Depth,Self,PredDecl,Res):-
   if_or_else((finish_eval(Eq,RetType,Depth,Self,PredDecl,Res),
       PredDec\=@=Res),
       subst_args(Eq,RetType,Depth,Self,PredDecl,Res)).
*/

/*
maybe_eval_subst(Eq,RetType,Depth,Self,PredDecl,Res):-
  Do_more_defs = do_more_defs(true),
  clause(eval_80(Eq,RetType,Depth,Self,PredDecl,Res),Body),
  Do_more_defs == do_more_defs(true),
  call_ndet(Body,DET),
  nb_setarg(1,Do_more_defs,false),
 (DET==true -> ! ; true).
*/
% =================================================================
% =================================================================
% =================================================================
% inherited by system
% =================================================================
% =================================================================
% =================================================================
is_system_pred(S):- atom(S),atom_concat(_,'!',S),!.
is_system_pred(S):- atom(S),atom_concat(_,'-fn',S),!.
is_system_pred(S):- atom(S),atom_concat(_,'-p',S).
%is_system_pred(S):- atom(S),upcase_symbol(S,U),downcase_symbol(S,U).

% maybe_eval_python/6: Evaluates a Python function call within MeTTa.
% Parameters:
% - Eq: denotes get-type, match, or interpret call.
% - RetType: Expected return type of the MeTTa function.
% - Depth: Recursion depth or complexity control.
% - Self: Context or environment for the evaluation.
% - [MyFun|More]: List with MeTTa function and additional arguments.
% - RetVal: Variable to store the result of the Python function call.
eval_40(Eq, RetType, _Depth, Self, [MyFun|More], RetVal) :-
    % MyFun as a registered Python function with its module and function name.
    metta_atom(Self, ['registered-python-function', PyModule, PyFun, MyFun]),!,
    % Tries to fetch the type definition for MyFun, ignoring failures.
    %adjust_args_9(Eq,RetType,MVal,RetVal,Depth,Self,MyFun,More,Adjusted),
    More=Adjusted,MVal=RetVal,
    % Constructs a compound term for the Python function call with adjusted arguments.
    compound_name_arguments(Call, PyFun, Adjusted),
    % Optionally prints a debug tree of the Python call if tracing is enabled.
    if_trace(host;python, ppt(py_call(PyModule:Call, RetVal))),
    % Executes the Python function call and captures the result in MVal which propagates to RetVal.
    py_call(PyModule:Call, MVal),
    % Checks the return value against the expected type and criteria.
    check_returnval(Eq, RetType, RetVal).


%eval_80(_Eq,_RetType,_Dpth,_Slf,LESS,Res):- fake_notrace((once((eval_selfless(LESS,Res),fake_notrace(LESS\==Res))))),!.

is_host_predicate([AE|More],Pred,Len):-
    is_system_pred(AE),
    length(More,Len),
    is_syspred(AE,Len,Pred),
    \+ (atom(AE),   atom_concat(_,'-fn',AE)).

% predicate inherited by system
eval_40(Eq,RetType,Depth,Self,[AE|More],TF):- allow_host_functions,
  is_host_predicate([AE|More],Pred,Len),
  current_predicate(Pred/Len),!,
  %fake_notrace( \+ is_user_defined_goal(Self,[AE|More])),!,
  % adjust_args(Depth,Self,AE,More,Adjusted),
  maplist(as_prolog_x(Depth,Self), More , Adjusted),
  if_trace(host;prolog;e,ppt(apply(Pred,Adjusted))),
  with_metta_ctx(Eq,RetType,Depth,Self,[AE|More],catch_warn(efbug(show_call,eval_call(apply(Pred,Adjusted),TF)))),
  check_returnval(Eq,RetType,TF).

show_ndet(G):- call(G).
%show_ndet(G):- call_ndet(G,DET),(DET==true -> ! ; fbug(show_ndet(G))).

:- if( \+  current_predicate( adjust_args / 2 )).

   :- discontiguous eval_80/6.

is_user_defined_goal(Self,Head):-
  is_user_defined_head(Self,Head).

:- endif.

adjust_args_mp(_Eq,_RetType,Res,Res,_Depth,_Self,_Pred,_Len,_AE,Args,Adjusted):- Args==[],!,Adjusted=Args.
adjust_args_mp(Eq,RetType,Res,NewRes,Depth,Self,Pred,Len,AE,Args,Adjusted):-

   functor(P,Pred,Len),
   predicate_property(P,meta_predicate(Needs)),
   account_needs(1,Needs,Args,More),!,
   adjust_args(Eq,RetType,Res,NewRes,Depth,Self,AE,More,Adjusted).
adjust_args_mp(Eq,RetType,Res,NewRes,Depth,Self,_Pred,_Len,AE,Args,Adjusted):-
   adjust_args(Eq,RetType,Res,NewRes,Depth,Self,AE,Args,Adjusted).

acct(0,A,call(eval_args(A,_))).
acct(':',A,call(eval_args(A,_))).
acct(_,A,A).
account_needs(_,_,[],[]).
account_needs(N,Needs,[A|Args],[M|More]):- arg(N,Needs,What),!,
   acct(What,A,M),plus(1,N,NP1),
   account_needs(NP1,Needs,Args,More).

:- nodebug(metta(call)).
allow_host_functions.

s2ps(S,P):- current_self(Self),s2ps(30,Self,S,P).

s2ps(_,_,_Self,S,P):- S=='Nil',!,P=[].
s2ps(D,Self,S,P):- \+ is_list(S),!,as_prolog_x(D,Self,S, P).
s2ps(D,Self,[F|S],P):- atom(F),!,maplist(as_prolog_x(D,Self),S,SS),join_s2ps(F,SS,P).
s2ps(D,Self,[F|S],P):- is_list(F),!,maplist(as_prolog_x(D,Self),[F|S],SS),join_s2ps(call,SS,P).
%s2ps(D,Self,S,P):- is_list(F),maplist(s2ps,[F|S],SS),join_s2ps(call,SS,P),!.
s2ps(D,Self,S,P):- as_prolog_x(D,Self,S, P).

join_s2ps('Cons',[H,T],[H|T]):-!.
join_s2ps(F,Args,P):-atom(F),P=..[F|Args].

eval_call(S,TF):-
  s2ps(S,P), !, fbug_eval(eval_call(P,'$VAR'('TF'))),
  as_tf_traceable(P,TF).

eval_call_fn(S,R):-
  s2ps(S,P), !, fbug_eval(eval_call_fn(P,'$VAR'('R'))),
  as_tf_traceable(call(P,R),TF),TF\=='False'.

fbug_eval(G):- if_trace(e,fbug(G)).

is_host_function([AE|More],Pred,Len):-
  is_system_pred(AE),
  length([AE|More],Len),
  is_syspred(AE,Len,Pred),
  \+ (symbol(AE), symbol_concat(_,'-p',AE)). % thus maybe -fn or !

% function inherited from system
eval_40(Eq,RetType,Depth,Self,[AE|More],Res):- allow_host_functions,
  is_host_function([AE|More],Pred,Len),  % thus maybe -fn or !
  Len1 is Len+1, current_predicate(Pred/Len1), !,
  %fake_notrace( \+ is_user_defined_goal(Self,[AE|More])),!,
  %adjust_args(Depth,Self,AE,More,Adjusted),!,
  %Len1 is Len+1,
  %current_predicate(Pred/Len1),
  maplist(as_prolog_x(Depth,Self),More,Adjusted),
  append(Adjusted,[Res],Args),!,
  if_trace(host;prolog,ppt(apply(Pred,Args))),
  with_metta_ctx(Eq,RetType,Depth,Self,[AE|More],efbug(show_call,catch_warn(apply(Pred,Args)))),
  check_returnval(Eq,RetType,Res).

% user defined function
%eval_20(Eq,RetType,Depth,Self,[H|PredDecl],Res):-
 %  fake_notrace(is_user_defined_head(Self,H)),!,
 %  maybe_eval_defn(Eq,RetType,Depth,Self,[H|PredDecl],Res).


:- if( \+  current_predicate( check_returnval / 3 )).
check_returnval(_,_RetType,_TF).
:- endif.

:- if( \+  current_predicate( adjust_args / 5 )).
adjust_args(_Depth,_Self,_V,VI,VI).
:- endif.


last_element(T,E):- \+ compound(T),!,E=T.
last_element(T,E):- is_list(T),last(T,L),last_element(L,E),!.
last_element(T,E):- compound_name_arguments(T,_,List),last_element(List,E),!.



%catch_err(G,E,C):- catch(G,E,(always_rethrow(E)->(throw(E));C)).
catch_warn(G):- (catch_err(G,E,(fbug(catch_warn(G)-->E),fail))).
catch_nowarn(G):- catch(G,E,(always_rethrow(E)->(throw(E)),fail)).


% less Macro-ey Functions

%Metta
as_nop([]).
%mettalog
%as_nop('Empty').

as_nop(G,NoResult):-  G\=[_|_], rtrace_on_failure(G),!,
  as_nop(NoResult).

as_tf(G,TF):-  G\=[_|_], catch_warn((call(G)*->TF='True';TF='False')).
as_tf_nowarn(G,TF):-  G\=[_|_], catch_nowarn((call(G)*->TF='True';TF='False')).
as_tf_traceable(G,TF):-  G\=[_|_], ((catch(G,E,((maybe_trace(unknown),writeln(E),rtrace(G),!,throw(E))))*->TF='True';TF='False')).
as_tf_tracabe(G,TF):-  G\=[_|_], ((call(G)*->TF='True';TF='False')).
%eval_selfless_1(['==',X,Y],TF):- as_tf(X=:=Y,TF),!.
%eval_selfless_1(['==',X,Y],TF):- as_tf(X=@=Y,TF),!.

is_assignment(V):- \+ atom(V),!, fail.
is_assignment('is'). is_assignment('is!').
%is_assignment('=').
%is_assignment('==').
%is_assignment('=:=').  is_assignment(':=').

eval_selfless(_Eq,_RetType,_Depth,_Self,E,R):-  eval_selfless_0(E,R).
eval_selfless(E,R):-  eval_selfless_0(E,R).

eval_selfless_0([F|_],_):- var(F),!,fail.
eval_selfless_0([F,X,XY],TF):- is_assignment(F),  fake_notrace(args_to_mathlib([X,XY],Lib)),!,eval_selfless3(Lib,['=',X,XY],TF).
eval_selfless_0([F|XY],TF):- eval_selfless_1([F|XY],TF),!.
eval_selfless_0(E,R):- eval_selfless_2(E,R).

allow_clp:- false_flag.

eval_selfless_1([F|XY],TF):- allow_clp, \+ ground(XY),!,fake_notrace(args_to_mathlib(XY,Lib)),!,eval_selfless3(Lib,[F|XY],TF).
eval_selfless_1(['>',X,Y],TF):-!,as_tf_nowarn(X>Y,TF).
eval_selfless_1(['<',X,Y],TF):-!,as_tf_nowarn(X<Y,TF).
eval_selfless_1(['=>',X,Y],TF):-!,as_tf_nowarn(X>=Y,TF).
eval_selfless_1(['<=',X,Y],TF):-!,as_tf_nowarn(X=<Y,TF).
eval_selfless_1(['\\=',X,Y],TF):-!,as_tf(dif(X,Y),TF).

eval_selfless_2([F|_],_):- var(F),!,fail.
eval_selfless_2(['%',X,Y],TF):-!,eval_selfless_2(['mod',X,Y],TF).
eval_selfless_2(LIS,Y):-  fake_notrace(( ground(LIS),
   LIS=[F,_,_], atom(F), catch_warn(current_op(_,yfx,F)),
   LIS\=[_], s2ps(LIS,IS))), fake_notrace(catch((Y is IS),_,fail)),!.


% 'State'(4,'Number')
% ['State',4,'Number']
% 'State'(8,'Number')


eval_selfless3(Lib,FArgs,TF):- maplist(s2ps,FArgs,Next),!,
   compare_selfless0(Lib,Next,TF).

:- use_module(library(clpfd)).
:- clpq:use_module(library(clpq)).
:- clpr:use_module(library(clpr)).

compare_selfless0(_,[F|_],_TF):- \+ atom(F),!,fail.
%compare_selfless0(clpfd,['=',X,Y],TF):-!,as_tf(X#=Y,TF).
compare_selfless0(clpfd,['\\=',X,Y],TF):-!,as_tf(X #\=Y,TF).
%compare_selfless0(clpfd,['>',X,Y],TF):-!,as_tf(X#>Y,TF).
%compare_selfless0(clpfd,['<',X,Y],TF):-!,as_tf(X#<Y,TF).
compare_selfless0(clpfd,['=>',X,Y],TF):-!,as_tf(X#>=Y,TF).
compare_selfless0(clpfd,['<=',X,Y],TF):-!,as_tf(X#=<Y,TF).
%compare_selfless0(clpfd,[F|Stuff],TF):- atom_concat('#',F,SharpF),P=..[SharpF|Stuff],!,as_tf(P,TF).
compare_selfless0(Lib,_,_):- Lib == clpfd,!,fail.
compare_selfless0(Lib,['\\=',X,Y],TF):-!,as_tf(Lib:{X \=Y}, TF).
compare_selfless0(Lib,['=',X,Y],TF):-!,as_tf(Lib:{X =Y}, TF).
compare_selfless0(Lib,['>',X,Y],TF):-!,as_tf(Lib:{X>Y},TF).
compare_selfless0(Lib,['<',X,Y],TF):-!,as_tf(Lib:{X<Y},TF).
compare_selfless0(Lib,['=>',X,Y],TF):-!,as_tf(Lib:{X>=Y},TF).
compare_selfless0(Lib,['<=',X,Y],TF):-!,as_tf(Lib:{X=<Y},TF).
compare_selfless0(Lib,[F|Stuff],TF):- P=..[F|Stuff],!,as_tf(Lib:{P},TF).

args_to_mathlib(XY,Lib):- sub_term_safely(T,XY), var(T),get_attrs(T,XX),get_attrlib(XX,Lib),!.
args_to_mathlib(XY,clpq):- once((sub_term_safely(Rat,XY),compound(Rat),Rat='/'(_,_))),!.
args_to_mathlib(XY,clpr):- once((sub_term_safely(T,XY), float(T))),!. % Reals
args_to_mathlib(_,clpfd).


get_attrlib(XX,clpfd):- sub_var_safely(clpfd,XX),!.
get_attrlib(XX,clpq):- sub_var_safely(clpq,XX),!.
get_attrlib(XX,clpr):- sub_var_safely(clpr,XX),!.

% =================================================================
% =================================================================
% =================================================================
%  USER DEFINED FUNCTIONS
% =================================================================
% =================================================================
% =================================================================

call_ndet(Goal,DET):- call(Goal),deterministic(DET),(DET==true->!;true).



:- dynamic(is_metta_type_constructor/3).

curried_arity(X,_,_):- var(X),!,fail.
curried_arity([F|T],F,A):-var(F),!,fail,len_or_unbound(T,A).
curried_arity([[F|T1]|T2],F,A):- nonvar(F),!,len_or_unbound(T1,A1),
  (var(A1)->A=A1;(len_or_unbound(T2,A2),(var(A2)->A=A2;A is A1+A2))).
curried_arity([F|T],F,A):-len_or_unbound(T,A).

%curried_arity(_,_,_).


len_or_unbound(T,A):- is_list(T),!,length(T,A).
len_or_unbound(T,A):- integer(A),!,length(T,A).
len_or_unbound(_,_).



eval_constructor(Eq,RetType,Depth,Self,X,Res):-
   maybe_eval_subst(Eq,RetType,Depth,Self,X,Res).


multiple_typesigs(TypesSet):- is_list(TypesSet),
   length(TypesSet,Len),Len>1,maplist(is_list,TypesSet),!.

/*
eval_defn_bodies(Eq,RetType,Depth,Self,X,Res,[]):- !,
   maybe_eval_subst(Eq,RetType,Depth,Self,X,Res).
eval_defn_bodies(Eq,RetType,Depth,Self,X,Res,[]):- !,
   \+ \+ ignore((curried_arity(X,F,A),assert(is_metta_type_constructor(Self,F,A)))),!,
   if_trace(e,color_g_mesg('#773700',indentq2(Depth,defs_none(X)))),!,
   \+ fail_on_constructor,
   eval_constructor(Eq,RetType,Depth,Self,X,Res).
*/

get_defn_expansions_guarded(Eq,RetType,Depth,Self,ParamTypes,FRetType,HArgs,RW,Y):-
  if_or_else(get_defn_expansions_guardedA(Eq,RetType,Depth,Self,ParamTypes,FRetType,HArgs,RW,Y),
  if_or_else(get_defn_expansions_guardedB(Eq,RetType,Depth,Self,ParamTypes,FRetType,HArgs,RW,Y),
             get_defn_expansions_guardedC(Eq,RetType,Depth,Self,ParamTypes,FRetType,HArgs,RW,Y))).

% type signatiure claims we should curry
get_defn_expansions_guardedA(Eq,RetType,Depth,Self,ParamTypes,FRetType,[[H|Start]|T1],[RW|T2],[['feval',Y]|T2]):-
  is_list(Start),
  get_defn_expansions_guarded_low(Eq,RetType,Depth,Self,ParamTypes,FRetType,[H|Start],RW,Y),
  if_trace((defn;metta_defn;eval_args;e),indentq_d(Depth,'explicit curry  ', [[[H|Start]|T1] ,'----->', RW])).


% type signatiure claims we should curry
get_defn_expansions_guardedB(Eq,RetType,Depth,Self,ParamTypes,FRetType,[[H|Start]|T1],RW,Y):-
  is_list(Start), append(Start,T1,Args),
  get_defn_expansions_guarded_low(Eq,RetType,Depth,Self,ParamTypes,FRetType,[H|Args],RW,Y),
  if_trace((defn;metta_defn;eval_args;e),indentq_d(Depth,'explicit curry  ', [[[H|Start]|T1] ,'----->', RW])).

% implicit curry (we "guessed" this)
get_defn_expansions_guardedC(Eq,RetType,Depth,Self,ParamTypes,FRetType,[[H|Start]|T1],[[H|NewStart]|NewT1],[Y|T1]):- is_list(Start),
    same_len_copy(Start,NewStart),
    X = [H|NewStart],
    findall(guarded_defn(XX,ParamTypes,FRetType,B0),get_defn_expansions_guarded_low(Eq,RetType,Depth,Self,ParamTypes,FRetType,X,XX,B0),XXB0L),
    XXB0L\=[], if_trace((defn;metta_defn;eval_args;e),maplist(print_templates(Depth,'implicit curry '),XXB0L)),!,
    member(guarded_defn(XX,ParamTypes,FRetType,B0),XXB0L), X=XX, Y=B0, X\=@=B0,
    light_eval(Eq,RetType,Depth,Self,B0,Y),
    same_len_copy(T1,NewT1).

% no curry
get_defn_expansions_guardedD(Eq,RetType,Depth,Self,ParamTypes,FRetType,HArgs,RW,Y):-
  get_defn_expansions_guarded_low(Eq,RetType,Depth,Self,ParamTypes,FRetType,HArgs,RW,Y).

get_defn_expansions_guarded_low(_Eq,_RetType,_Depth,Self,ParamTypes,FRetType,[H|Args],[H|NewArgs],Body):-
   same_len_copy(Args,NewArgs),same_len_copy(Args,NewParamTypes),
   length(Args,Len),
   function_declaration(Self, H, Len, NewArgs, NewParamTypes, FRetType, CBody, _WrappedBody , _ReturnVal), % trace,
   ParamTypes+CBody = NewParamTypes+Body.




% get a guarded definition
eval_30(Eq,RetType,Depth,Self,X,Y):-  can_be_ok(get_defn_expansions_guarded,X),
    quietly((if_trace(defn, (curried_arity(X,F,A),finfo(F,A,X))),
    findall(guarded_defn(XX,ParamTypes,FRetType,B0),
           get_defn_expansions_guarded(Eq,RetType,Depth,Self,ParamTypes,FRetType,X,XX,B0),XXB0L))),
    XXB0L \==[], % trace,
    \+ sub_var_safely('Any', XXB0L),!,
  must_or_die((
    (XXB0L==[] ->  eval_constructor(Eq,RetType,Depth,Self,X,Y);  % no definition therefore treat it like a data constructor
         catch(eval_defn_bodies_guarded(Eq,RetType,Depth,Self,X,Y,XXB0L),metta_NotReducible,X=Y)))).

eval_defn_bodies_guarded(Eq,RetType,Depth,Self,X,Y,XXB0L):-
  if_trace((defn;metta_defn;eval_args;e),show_bodies('GUARDS ', Depth, XXB0L)),
  if_or_else((member(guarded_defn(XX,ParamTypes,FRetType,B0),XXB0L), copy_term(guarded_defn(XX,ParamTypes,FRetType,B0),USED),
              eval_defn_success_guarded(Eq,RetType,Depth,Self,ParamTypes,FRetType,X,Y,XX,B0,USED)),
            eval_defn_failure_guarded(Eq,RetType,Depth,Self,ParamTypes,X,Y)).


must_or_die(G):- call(G).
%must_or_die(G):- call(G)*->true;(trace,must(G)).

true_or_log_fail(Depth,Goal,LogFail):- (call(Goal)
          -> true ; ((if_trace(e,color_g_mesg('#713700',indentq2(Depth,failure(LogFail)))),!),!,fail)).


eval_defn_success_guarded(Eq,RetType,Depth,Self,ParamTypes,FRetType,X,Y,XX,B0,USED):-
  true_or_log_fail(Depth,X=XX,unify_head(X=XX)),
  XX = [_|Args], %ignore(FRetType=RetType),
  true_or_log_fail(Depth, \+ \+ (maplist(non_arg_violation(Self),ParamTypes,Args)), non_arg_violation(ParamTypes,Args)),
  Y=B0, X\=@=B0,
  if_trace(e,color_g_mesg('#773700',indentq2(Depth,defs_used(XX-->B0,def(USED))))),
  maybe_trace(unknown),
  light_eval(Eq,RetType,Depth,Self,B0,Y),
  nop(non_arg_violation(Self,FRetType,Y)).

%eval_defn_failure_guarded(_Eq,_RetType,_Depth,_Self,_ParamTypes,X,X):- !.
%eval_defn_failure_guarded(_Eq,_RetType,_Depth,_Self,_ParamTypes,_X,Res):- !, Res='Empty',!,fail.
eval_defn_failure_guarded(_Eq,_RetType,Depth,_Self,_ParamTypes,X,Res):-
  if_trace(e,color_g_mesg('#773701',indentq2(Depth,defs_failed(X)))),
  !, \+ fail_missed_defn, X=Res.



:- nodebug(metta('defn')).

%eval_40(Eq,RetType,Depth,Self,['If2',Cond,Then,_],Res):- trace,fail.

eval_30(Eq,RetType,Depth,Self,X,Y):-  can_be_ok(maybe_eval_defn,X),
       quietly( findall((rule(XX,B0,Nth,typs)),call_nth(get_defn_expansions(Eq,RetType,Depth,Self,X,XX,B0),Nth),XXB0L) ),
        XXB0L \==[], !, %trace,
        % maybe_trace(unknown),
        must_or_die((catch(eval_defn_bodies(Eq,RetType,Depth,Self,X,Y,XXB0L),metta_NotReducible,X=Y))).
% eval_40(Eq,RetType,Depth,Self,['If2',Cond,Then,_],Res):- trace,fail.

eval_30(Eq,RetType,Depth,Self,H,BO):- can_be_ok(metta_eq_def,H),
  copy_term(H,HC),
  findall(H->B0, ((woc(metta_eq_def(Eq,Self,H,B0)),HC=@=H)), BL),
  BL\==[],!,
 must_or_die((
  member(H->B0,BL),nl,
  print_templates(Depth,HC,rule(H,B0,_Nth,_Types)),
  eval_args(Eq,RetType,Depth,Self,B0,BO))).




show_bodies(Why, Depth, XXB0L):-
    length(XXB0L,Len),
    if_t(Len==0,
      (sformat(WhyEquals,'~w = ',[Why]),
       color_g_mesg('#A7370A',indentq_d(Depth,WhyEquals,Len)))),
    forall(nth1(Nth,XXB0L,Item),
      (sformat(WhyNth,'~w   ~w/~w   ',[Why,Nth,Len]),
       color_g_mesg('#A7370A',once(print_templates(Depth,WhyNth,Item))))),!.


eval_defn_bodies(Eq,RetType,Depth,Self,X,Y,XXB0LU):-
  must_det_lls((%subst_varnames(XXB0LU,XXB0L),
    =(XXB0LU,XXB0L),
  if_trace((defn;metta_defn;eval_args;e),show_bodies('RULE ', Depth, XXB0L)))),
  if_or_else(
     (member(rule(XX,B0,Nth,Typs),XXB0L), copy_term(rule(XX,B0,Nth,Typs),USED),
      eval_defn_success(Eq,RetType,Depth,Self,X,Y,XX,B0,USED)),
  eval_defn_failure(Eq,RetType,Depth,Self,X,Y)).

eval_defn_success(_Eq,_RetType,Depth,_Self,X,Y,XX,B0,USED):-
  true_or_log_fail(Depth, X=XX,unify_head(X=XX)),
  X\=@=B0,Y=B0,
  if_trace(e,color_g_mesg('#773700',indentq2(Depth,defs_used(XX-->B0,def(USED))))),
  maybe_trace(unknown).
/*
  nop(light_eval(Eq,RetType,Depth,Self,B0,Y)),
  if_t(between(401,420,Depth),writeq(a(B0))),
  if_t(between(397,400,Depth),(writeq(b(B0)),trace)),
  if_t(between(392,397,Depth),(writeq(c(B0)),maybe_trace(unknown),fail)),
  if_t(Depth<380,(writeq(f(B0)),fail)).
*/

%eval_defn_failure(_Eq,_RetType,_Depth,_Self,X,X):- !.
%eval_defn_failure(_Eq,_RetType,_Depth,_Self,_X,Res):- !, Res='Empty',!,fail.
eval_defn_failure(_Eq,_RetType,Depth,_Self,X,Res):- % trace,
  if_trace(e,color_g_mesg('#773701',indentq2(Depth,defs_failed(X)))),
  !, \+ fail_missed_defn, X=Res.


pl_clause_num(Head,Body,Ref,Index):-
    clause(Head,Body,Ref),
    nth_clause(Head,Index,Ref).

same_len_copy(Args,NewArgs):- length(Args,N),length(NewArgs,N).


get_defn_expansions(Eq,RetType,Depth,Self,X,XX,B0):-
    if_or_else(get_defn_expansionsA(Eq,RetType,Depth,Self,X,XX,B0),
    if_or_else(get_defn_expansionsB(Eq,RetType,Depth,Self,X,XX,B0),
    if_or_else(get_defn_expansionsC(Eq,RetType,Depth,Self,X,XX,B0),
               get_defn_expansionsD(Eq,RetType,Depth,Self,X,XX,B0)))).

get_defn_expansionsA(_Eq,_RetType,_Depth,Self,[[H|HArgs]|Args],XX,B0):- symbol(H),
   is_list(HArgs),is_list(Args),
   same_len_copy(Args,NewArgs), same_len_copy(HArgs,NewHArgs),
   quietly((metta_atom(Self,[=,[[HH|NewHArgs]|NewArgs],B0]),H==HH)),
   [[H|NewHArgs]|NewArgs]=XX,
   sanity_check_eval(curry0,B0).

get_defn_expansionsB(_Eq,_RetType,_Depth,Self,[H|Args],[H|NewArgs],B0):- same_len_copy(Args,NewArgs),
    quietly((metta_atom(Self,[=,[HH|NewArgs],B0]),H==HH)),
    metta_defn(Self,[H|NewArgs],B0).

get_defn_expansionsC(Eq,RetType,Depth,Self,[[H|Start]|T1],[[H|NewStart]|NewT1],[Y|T1]):- is_list(Start),
    same_len_copy(Start,NewStart),
    X = [H|NewStart],
    findall((rule(XX,B0,Nth,typs)),call_nth(get_defn_expansions(Eq,RetType,Depth,Self,X,XX,B0),Nth),XXB0L),
    XXB0L\=[], if_trace((defn;metta_defn;eval_args;e),maplist(print_templates(Depth,'curry 1'),XXB0L)),!,
    member(rule(XX,B0,Nth,_Typs),XXB0L), X=XX, Y=B0, X\=@=B0,
    light_eval(Eq,RetType,Depth,Self,B0,Y),
    same_len_copy(T1,NewT1).

get_defn_expansionsD(Eq,RetType,Depth,Self,[[H|Start]|T1],RW,Y):- is_list(Start), append(Start,T1,Args),
  get_defn_expansions(Eq,RetType,Depth,Self,[H|Args],RW,Y),
  if_trace((defn;metta_defn;eval_args;e),indentq_d(Depth,'curry 2 ', [[[H|Start]|T1] ,'----->', RW])).


print_templates(Depth,T,XXB0):- \+ \+ (numbervars(T+XXB0,0,_,[attvar(skip)]), print_templates0(Depth,T,XXB0)).
print_templates0(Depth,T,guarded_defn(Types,XX,B0)):-!,
   Depth2 is Depth+2,
    if_t(is_list(Types),indentq_d(Depth,'guarded',['->'|Types])),
    indentq_d(Depth,T,[]),
    indentq_d(Depth2,'(=',XX),
    indentq_d(Depth2,' ',ste('',B0,')')).
print_templates0(Depth,T,rule(XX,B0,Nth,Types)):-!,
    indentq_d(Depth,T,Nth:Types),
    indentq_d(Depth,'(=',XX),
    indentq_d(Depth,'',ste('',B0,')')).
print_templates0(Depth,_T,guarded_defn(XX,ParamTypes,FRetType,B0)):- !,
    append(ParamTypes,[FRetType],Types),
    if_t(is_list(Types),indentq_d(Depth,'guarded',['->'|Types])),
    indentq_d(Depth,'(=',XX),
    indentq_d(Depth,'',ste('',B0,')')).
print_templates0(Depth,T,XXB0):- ignore(indentq_d(Depth,'<<>>'(T),template(XXB0))),!.

light_eval(Depth,Self,X,B):-
  light_eval(_Eq,_RetType,Depth,Self,X,B).
light_eval(_Eq,_RetType,_Depth,_Self,B,B).

not_template_arg(TArg):- var(TArg), !, \+ attvar(TArg).
not_template_arg(TArg):- atomic(TArg),!.
%not_template_arg(TArg):- is_list(TArg),!,fail.


% =================================================================
% =================================================================
% =================================================================
%  AGREGATES
% =================================================================
% =================================================================
% =================================================================

cwdl(DL,Eval, Res):- call_with_depth_limit(eval(Eval,Res),DL, R), ignore(R==depth_limit_exceeded->Res=R;true).
%cwdl(DL,Goal):- call_with_depth_limit(Goal,DL,R), (R==depth_limit_exceeded->(!,fail);true).

%cwtl(DL,Goal):- catch(call_with_time_limit(DL,Goal),time_limit_exceeded,fail).

cwtl(Time, Goal) :-
    Time>0,
    !,
    setup_call_cleanup(alarm(Time,
                             throw(time_limit_exceeded),
                             Id,
                             [install(false)]),
                       cwtl_goal(Id, Goal),
                       time:remove_alarm_notrace(Id)).

cwtl_goal(AlarmID, Goal) :-
    install_alarm(AlarmID),
    call(Goal).

eval_10(Eq,RetType,Depth,Self,X,Y):-
    as_prolog_x(Depth,Self,X,XX),
    eval_20(Eq,RetType,Depth,Self,XX,Y),
    notrace(if_t( \+ sub_var_safely(Y,X), sanity_check_eval(eval_20_last(XX),Y))).

eval_20(Eq,RetType,Depth,Self,AEMore,ResOut):-
  eval_adjust_args(Eq,RetType,ResIn,ResOut,Depth,Self,AEMore,AEAdjusted),
  (AEMore\==AEAdjusted
     -> if_trace((e;argtypes),color_g_mesg('#773733',indentq2(Depth,AEMore -> AEAdjusted)))
     ;  if_trace((  argtypes),color_g_mesg('#773733',indentq2(Depth,same(AEMore))))),
  woc(eval_30(Eq,RetType,Depth,Self,AEAdjusted,ResIn)),
  \+ \+ check_returnval(Eq,RetType,ResOut).

eval_30(Eq,RetType,Depth,Self,[Op|X],Y):- nonvar(Op), !,
  must_or_die((eval_40(Eq,RetType,Depth,Self,[Op|X],Y))).

eval_each_arg(Eq,_RetType,Depth,Self,X,Y):- is_list(X),!, maplist(eval_ret_5(Eq,Depth,Self),X,YY),YY=Y.
eval_each_arg(_Eq,_RetType,_Depth,_Self,X,X).

eval_ret_5(Eq,Depth,Self,X,Y):- eval_ret(Eq,_,Depth,Self,X,Y).

eval_30(Eq,RetType,Depth,Self,X,Y):- \+ old_sys, !, must_or_die((eval_each_arg(Eq,RetType,Depth,Self,X,Y))).
eval_30(Eq,RetType,Depth,Self,X,Y):-
  subst_args_here(Eq,RetType,Depth,Self,X,Y).


% functs_to_preds([Eq, H, B], Preds)
eval_40_disabled(_Eq,_RetType,_Dpth,_Slf,[H|PredDecl],Res):- fail,
      is_rust_operation([H|PredDecl]),!, % run
      must_det_ll((rust_metta_run(exec([H|PredDecl]),Res),
      nop(write_src(res(Res))))).

eval_40(Eq,RetType,Depth,Self,X,Y):- \+ old_sys, !, eval_each_arg(Eq,RetType,Depth,Self,X,Y).

eval_40(Eq,RetType,Depth,Self,[H|PredDecl],Res):-
   eval_args(Eq,_,Depth,Self,H,HH),
   % maybe_eval_subst ?
   subst_args_here(Eq,RetType,Depth,Self,[HH|PredDecl],Res).


%findall_eval(Eq,RetType,Depth,Self,X,L):- findall_eval(Eq,RetType,_RT,Depth,Self,X,L).
%findall_eval(Eq,RetType,Depth,Self,X,S):- findall(E,eval_ne(Eq,RetType,Depth,Self,X,E),S)*->true;S=[].
findall_eval(_Eq,_RetType,_Dpth,_Slf,X,L):- self_eval(X),!,(is_returned(X)-> L=[X] ; L=[]).
findall_eval(_Eq,_RetType,_Dpth,_Slf,X,L):- typed_list(X,_Type,L),!.
findall_eval(Eq,RetType,Depth,Self,Funcall,L):-
   findall_ne(E,eval(Eq,RetType,Depth,Self,Funcall,E),L).

%bagof_eval(Eq,RetType,Depth,Self,X,L):- bagof_eval(Eq,RetType,_RT,Depth,Self,X,L).
%bagof_eval(Eq,RetType,Depth,Self,X,S):- bagof(E,eval_ne(Eq,RetType,Depth,Self,X,E),S)*->true;S=[].
bagof_eval(_Eq,_RetType,_Dpth,_Slf,X,L):- self_eval(X),!,L=[X].
bagof_eval(_Eq,_RetType,_Dpth,_Slf,X,L):- typed_list(X,_Type,L),!.
bagof_eval(Eq,RetType,Depth,Self,Funcall,L):-
    bagof_ne(E,eval(Eq,RetType,Depth,Self,Funcall,E),L).

setof_eval(Depth,Self,Funcall,L):- setof_eval('=',_RT,Depth,Self,Funcall,L).
setof_eval(Eq,RetType,Depth,Self,Funcall,S):- findall_eval(Eq,RetType,Depth,Self,Funcall,L),
   list_to_set(L,S).

bagof_ne(E,Call,L):-
   bagof(E,(rtrace_on_error(Call), is_returned(E)),L).

findall_ne(E,Call,L):-
   findall(E,(rtrace_on_error(Call), is_returned(E)),L).

eval_ne(Eq,RetType,Depth,Self,Funcall,E):-
  ((eval_args(Eq,RetType,Depth,Self,Funcall,E))
    *-> is_returned(E);(fail,E=Funcall)).

is_returned(E):- notrace( \+ is_empty(E)).
is_empty(E):- E=='Empty'.
%is_empty(E):- notrace(( nonvar(E), sub_var_safely('Empty',E))),!.


:- ensure_loaded(metta_subst).

solve_quadratic(A, B, I, J, K) :-
    %X in -1000..1000,  % Define a domain for X
     (X + A) * (X + B) #= I*X*X + J*X + K.  % Define the quadratic equation
    %label([X]).  % Find solutions for X


as_type(B,_Type,B):- var(B),!.
as_type(B,_Type,B):- \+ compound(B),!.

as_type([OP|B],Type,Res):- var(Type),
   len_or_unbound(B,Len),
   get_operator_typedef(_Self,OP,Len,_ParamTypes,RetType),
   Type=RetType,
   eval_for(RetType,[OP|B],Res),!.

as_type(B,RetType,Res):- is_pro_eval_kind(RetType),!,
   eval_for(RetType,B,Res).

as_type(B,_Type,B).

same_types(A,C,_Type,A1,C1):-
  A1=A,C1=C,!.
same_types(A,C,Type,A1,C1):-
  freeze(A,guess_type(A,Type)),
  freeze(C,guess_type(C,Type)),
  A1=A,C1=C.

guess_type(A,Type):-
   current_self(Self),
   get_type_or_guess(20,Self,A,Was),
   can_assign(Was,Type).

eval_for(RetType,X,Y):-
  current_self(Self),
  eval_args('=',RetType,20,Self,X,Y).

%if_debugging(G):- ignore(call(G)).
if_debugging(_).
bcc:- maybe_trace(unknown),
  bc_fn([:,Prf,[in_tad_with,[sequence_variant,rs15],[gene,d]]],
     ['S',['S',['S',['S','Z']]]],
     OUT),
    write_src(prf=Prf), write_src(OUT).


bci:- maybe_trace(unknown),
  bc_impl([:,Prf,[in_tad_with,[sequence_variant,rs15],[gene,d]]],
     ['S',['S',['S',['S','Z']]]],
     OUT),
    write_src(prf=Prf), write_src(OUT).



bcm:- % maybe_trace(unknown),
  bc_impl([:,Prf,[member,_A,_B,_C]],
     ['S',['S',['S','Z']]],
     OUT),
    write_src(prf=Prf), write_src(OUT).


bc_fn(A,B,C):- %maybe_trace(unknown),
  same_types(A,C,_,A1,C1),
  as_type(B,'Nat',B1),
  bc_impl(A1,B1,C1).

bc_impl([:, _prf, _ccln], _, [:, _prf, _ccln]) :-
    if_debugging(println_impl(['bc-base', [:, _prf, _ccln]])),
    metta_atom('&kb', [:, _prf, _ccln]),
    if_debugging(println_impl(['bc-base-ground', [:, _prf, _ccln]])),
    nocut.

bc_impl([:, [_prfabs, _prfarg], _ccln], ['S', _k], [:, [_prfabs, _prfarg], _ccln]) :-
    if_debugging(println_impl(['bc-rec', [:, [_prfabs, _prfarg], _ccln], ['S', _k]])),
    bc_impl([:, _prfabs, ['->', _prms, _ccln]], _k, [:, _prfabs, [->, _prms, _ccln]]),
    bc_impl([:, _prfarg, _prms], _k, [:, _prfarg, _prms]).







% Unification hook for peer_objects (NewParamType should get our peer_objects)
peer_objects:attr_unify_hook(ObjList, NewParamType) :-
 if_t(var(NewParamType),
   ((get_attr(NewParamType, peer_objects, NewParamTypeObjList) -> true ; NewParamTypeObjList = []),
    maplist(not_violate_type_simularity(_Space, NewParamType, NewParamTypeObjList), ObjList))).

% Unification hook for peer_interfaces (NewParamType should get our peer_interfaces)
peer_interfaces:attr_unify_hook(CachedInterfaces, NewParamType) :-
 if_t(var(NewParamType),
    update_peer(peer_interfaces,NewParamType, CachedInterfaces)).

% Update ParamType with new interfaces (NewParamType should get our Attribute(s))
update_peer(Attribute, ParamType, NewInterfaces) :-
    (get_attr(ParamType, Attribute, CachedInterfaces) -> true ; CachedInterfaces = []),
    ord_union(CachedInterfaces, NewInterfaces, UpdatedInterfaces),
    put_attr(ParamType, Attribute, UpdatedInterfaces).

% Handling type similarity checks for peer_objects
not_violate_type_simularity(Space, ParamType, ObjList, NewObj) :-
    ObjList == [], !,
    get_dtypes(Space, NewObj, NewInterfaces),
    dont_put_attr(ParamType, peer_objects, [NewObj-NewInterfaces]),
    update_peer(peer_interfaces, ParamType, NewInterfaces).

not_violate_type_simularity(_Space,_ParamType, ObjList, NewObj) :-
    member(PrevObj-_, ObjList),
    (PrevObj =@= NewObj ; PrevObj == NewObj), !.

not_violate_type_simularity(Space, ParamType, ObjList, NewObj) :-
    get_dtypes(Space, NewObj, NewInterfaces),
    member(PrevObj-PrevInterfaces, ObjList),
    nonvar(PrevObj),
    once((
        can_be_same_types(PrevInterfaces, NewInterfaces)
    )), !,
    dont_put_attr(ParamType, peer_objects, [NewObj-NewInterfaces | ObjList]),
    update_peer(peer_interfaces, ParamType, NewInterfaces).

% Check type compatibility
can_be_same_types(PrevInterfaces, NewInterfaces) :-
    member(PrevType, PrevInterfaces), member(NewType, NewInterfaces), some_overlap(NewType,PrevType), !.

some_overlap(NewType,PrevType):- NewType =@= PrevType.

actual_violation(ParamType, List):- member(ActualType,List),
    (assignable_to_param_type(_Arg, ActualType, ParamType);assignable_to_param_type(_Arg, ParamType, ActualType)),!,fail.
actual_violation(ParamType, List):- member(ActualType,List), type_violation(ParamType,ActualType),!.
actual_violation(_ParamType,_List):- ! , fail.

% Handling parameter type compatibility
non_arg_violation_each(_Space,ParamType, Arg):- ParamType=='Atom', !, Arg\=='Empty'.
non_arg_violation_each(_Space,ParamType, Arg):- ParamType=='Any', !, Arg\=='Empty'.
non_arg_violation_each(_Space,ParamType,_Arg):- ParamType=='AnyRet', !.
%non_arg_violation_each(_Space,ParamType,_Arg):- ParamType=='%Undefined%',!.
non_arg_violation_each(Space, ParamType, Arg) :-
    (check_non_arg_violation(Space, ParamType, Arg)
     -> nop((writeq(good(ParamType, Arg)), nl))
     ;  (nop((writeq(bad(ParamType, Arg)), nl)), !, fail)).


% if was set to a variable should we continue to enforce the fact it is a variable?
check_non_arg_violation(_Space,ParamType,Arg):- ParamType == 'Variable',!,is_ftVar(Arg).
% Ensure non-argument violations are checked on Vars
check_non_arg_violation(_Space,ParamType,Arg):-  attvar(Arg), get_attr(Arg, cns, S = [L|IST] ), is_list(IST),
  ((member(ActualType,[L|IST]), ActualType == ParamType) -> true ;
  (actual_violation(ParamType,[L|IST])-> (!,fail);
   dont_put_attr(Arg, cns, S = [ParamType,L|IST] ))),!.
check_non_arg_violation(Space,ParamType,Arg):-  var(Arg), dont_put_attr(Arg, cns, Space = [ParamType]),!.
%check_non_arg_violation(Space, ParamType, Var) :- var(Var), !, freeze(Var, non_arg_violation_each(Space, ParamType, Var)).

% Ensure non-argument violations are checked
check_non_arg_violation(Space, ParamType, NewObj) :- var(ParamType), !,
    (get_attr(ParamType, peer_objects, ObjList) -> true ; ObjList = []), !,
    not_violate_type_simularity(Space, ParamType, ObjList, NewObj).

%check_non_arg_violation(_Space,['TypeOf',Target], Arg):- Arg=Target.
check_non_arg_violation(_Space,ParamType,Arg):- ParamType == 'Empty',!,Arg==ParamType.
check_non_arg_violation(_Space,ParamType,Arg):- ParamType == 'EmptyType',!,Arg=='Empty'.
check_non_arg_violation(_Space,ParamType,Arg):- ParamType == 'Grounded','get-metatype'(Arg,Type),!,Type==ParamType.
%check_non_arg_violation(_Space,ParamType,Arg):- ParamType == 'ErrorType',!,Arg=='Empty'.
check_non_arg_violation(_Space,ParamType,Arg):- ParamType == 'Expression',!, is_list(Arg).
check_non_arg_violation(_Space,ParamType,Arg):- ParamType == 'Symbol',!,symbol(Arg).
check_non_arg_violation(_Space,ParamType,Arg):- ParamType == 'String',!,string(Arg).
check_non_arg_violation(_Space,ParamType,Arg):- ParamType == 'Type', is_type(Arg),!.
check_non_arg_violation(_Space,ParamType,Arg):- ParamType == 'Type', is_type(Arg),!.

check_non_arg_violation(Space,ParamType,Arg):- ParamType == 'Undeclared',!,get_type_or_guess(30,Space,Arg,ActualType),ActualType=='%Undefined%',!.
check_non_arg_violation(Space,ParamType,Arg):- ParamType = [Ar|ParamTypes],Ar=='->', !,
    get_type_or_guess(30,Space,Arg,ActualType),
    ActualType=[Ar2|ActualParamTypes],Ar2==Ar,
    maplist(assignable_to_param_type(_),ActualParamTypes,ParamTypes),!.

%check_non_arg_violation(_Space,ParamType,_Arg):- nonvar(ParamType), is_nonspecific_type(ParamType),!.
check_non_arg_violation(Space,ParamType,Arg):-
  get_type_or_guess(30,Space,Arg,ActualType),
  assignable_to_param_type(Arg, ActualType, ParamType).


get_type_or_guess(Depth,Space,Arg,ActualType):-
  no_repeats(ActualType,get_type_or_guess1(Depth,Space,Arg,ActualType)).

get_type_or_guess1(Depth,Space,Arg,ActualType):-
  get_type(Depth,Space,Arg,ActualType), nocut.
get_type_or_guess1(_Dpth,_Spce,Arg,ActualType):-
  get_type(Arg,ActualType).

ok_when_undefined(Arg,_ParamType):- var(Arg),!.
ok_when_undefined(_Arg,'String'):-!.

maybe_type_check(_Eq,RetType,_ResIn,_ResOut,_Depth,Self,AE,More,Adjusted):-
   ignore((
   if_t(is_list(Adjusted),length(Adjusted,LenX)),
   if_t(var(LenX),if_t(is_list(More),length(More,LenX))),
   type_checks_out(Self,AE,LenX,Adjusted,RetType))).

return_type_compat(_RetType,_XType).

type_checks_out(Self,AE,LenX,Adjusted,RetType):-
   get_operator_typedef_R(Self,AE,LenX,XParamTypes,XType),
   return_type_compat(RetType,XType),
   trace_if_debug(AE,LenX),
   maplist(non_arg_violation_each(Self),XParamTypes,Adjusted),!.
type_checks_out(Self,AE,LenX,Adjusted,RetType):-
  get_operator_typedef_R(Self,AE,LenX,XParamTypes,XType),
  return_type_compat(RetType,XType),
  trace_if_debug(AE,LenX),
  maplist(throw_violation_each(Self),XParamTypes,Adjusted),!.
type_checks_out(Self,AE,LenX,Adjusted,RetType):-
  nop(type_checks_out(Self,AE,LenX,Adjusted,RetType)),!.
throw_violation_each(Self,ParamType,Arg):-
  (non_arg_violation_each(Self,ParamType,Arg)-> true ; throw_type_error(Arg,ParamType)).

throw_type_error(Arg,ParamType):-
   if_tracemsg(unknown,throw_type_error(Arg,ParamType)),
   maybe_trace(unknown),throw_metta_error(['Error',Arg,'BadType']).

assignable_to_param_type(_Arg, ActualType, ParamType):- ActualType==ParamType,!.
assignable_to_param_type(Arg, ActualType, ParamType):- assignable_to_param_type1(Arg, ActualType, ParamType).
assignable_to_param_type1(_Arg, ActualType, ParamType):- ActualType=ParamType,!.
assignable_to_param_type1(_Arg, ActualType, ParamType):- paramtype_assignable_to(ActualType, ParamType),!.

% Check the argument type and verify it conforms to the expected type.
paramtype_assignable_to(ActualType,_ParamType):- ActualType = '%Undefined%',!.
paramtype_assignable_to(ActualType, ParamType):- assignable_to(ActualType, ParamType),!.


'mx__1_0+_make-var'(Types, Var):-
   %freeze(Var, non_arg_violation_each(_, Type, Var)),
   put_attr(Var,cns, _ = Types),
   % name it something recognisable/debuggable
   push_typename(Var,Types).

'mx__1_1+_bless-var'(Var, Types, Var):-
   %freeze(Var, non_arg_violation_each(_, Type, Var)),
   maplist(prevent_type_violations(Var),Types),
   % _maybe_ name it something recognisable/debuggable
   if_t( \+ get_attr(Var,vn,_), push_typename(Var,Types)).

push_typename(Var,Types):-
   nameify(Types,SVar), atomic_list_concat(['_typed_var_',SVar,'_'],'',SymG),
   gensym(SymG,SymVar), put_attr(Var,vn,SymVar).

nameify(Type, SVar):- attvar(Type),get_attr(Type,vn,SVar),!.
nameify(Types,SVar):- is_list(Types),!,maplist(nameify,Types,STypes),atomic_list_concat(STypes,SVar).
nameify(Type, SVar):- sformat(TypeStr,'~w',[Type]), svar_fixvarname(TypeStr,SVar).







:- find_missing_cuts.

end_of_file.



        eval_20(Eq,RetType,Depth,Self,X,Y):- fail,
          once(type_fit_childs(Eq,Depth,Self,RetType,X,XX)),
            X\=@=XX, fbug(type_fit_childs(X,XX)),fail,
          eval_evals(Eq,RetType,Depth,Self,XX,Y).


        into_arg_code([],true):-!.
        into_arg_code(H,TT):- \+ iz_conz(H), TT = H.
        into_arg_code([H,T],TT):- H==true,!,into_arg_code(T,TT).
        into_arg_code([T,H],TT):- H==true,!,into_arg_code(T,TT).
        into_arg_code([H,T],','(HH,TT)):- !, into_arg_code(H,HH),into_arg_code(T,TT).
        into_arg_code([H|T],TT):- H==true,!,into_arg_code(T,TT).
        into_arg_code([H|T],','(HH,TT)):- !, into_arg_code(H,HH),into_arg_code(T,TT).
        into_arg_code(TT,TT).
        into_arg_code([H|T],next(H,TT)):- into_arg_code(T,TT).


        % reduce args to match types even inside atoms
        type_fit_childs(_Eq,_Depth,_Self,_RetType,true,X,Y):- is_ftVar(X),!,Y=X.
        type_fit_childs(_Eq,_Depth,_Self,_RetType,true,X,Y):- symbolic(X),!,Y=X.
        type_fit_childs(Eq,Depth,Self,RetType,CodeForArg,X,Y):- compound_non_cons(X),!,
           into_list_args(X,XX),!,type_fit_childs(Eq,Depth,Self,RetType,CodeForArg,XX,Y).
        type_fit_childs(_Eq,_Depth,_Self,_RetType,true,X,Y):- \+ is_list(X),iz_conz(X), maybe_trace(unknown), !,Y=X.
        type_fit_childs(_Eq,_Depth,_Self,_RetType,true,X,Y):- self_eval(X),!,Y=X.

        type_fit_childs(_Eq,_Depth,_Self,_RetType,true,[H|Args],[H|Args]):- (H=='eval_args';H=='eval_args-for'),!.

        type_fit_childs(Eq,Depth,Self,RetType,CodeForArg,['let*',Lets,Body],RetVal):- !,
            expand_let_star(Lets,Body,NewLet),!,
                type_fit_childs(Eq,Depth,Self,RetType,CodeForArg,NewLet,RetVal).

        /*                                e,CodeForCond,['If',Cond,Then,Else],
            pe_fit_childs(Eq,Depth,Self,RetType,CodeForCond,['If',Cond,Then,Else],
                    ['If',ConVal,(CodeForThen),CodeForElse]):-
            type_fit_childs(Eq,Depth,Self,'Bool',CodeForCond,Cond,ConVal).
            type_fit_childs(Eq,Depth,Self,RetType,CodeForThen,Then,ThenVal).
            type_fit_childs(Eq,Depth,Self,RetType,CodeForElse,Else,ElseVal).
        */

        type_fit_childs(Eq,Depth,Self,RetType,FullCodeForArgs,[H|Args],Y):- H\==':',
           ignore(get_operator_typedef1(Self,H,ParamTypes,RType)),
           ignore(eager_for_type(RType,RetType)),!,
           must_det_ll((maplist(type_fit_childs(Eq,Depth,Self),ParamTypes,CodeForArgs,Args,NewArgs),
           into_arg_code(CodeForArgs,MCodeForArgs),
           into_arg_code([MCodeForArgs,'eval_args'(XX,Y)],FullCodeForArgs),

           XX = [H|NewArgs],
           Y = _)).
           %eval_args(Eq,RetType,CodeForArg,Depth,Self,XX,Y).

        type_fit_childs(Eq,Depth,Self,RetType,FullCodeForArgs,[H|Args],Y):-
           must_det_ll((ignore(get_operator_typedef1(Self,H,ParamTypes,RetType)),
           maplist(type_fit_childs(Eq,Depth,Self),ParamTypes,CodeForArgs,Args,NewArgs),
           into_arg_code(CodeForArgs,FullCodeForArgs),
           Y = [H|NewArgs])).
        type_fit_childs(_Eq,_Depth,_Self,_RetType,true,X,Y):-!,must_det_ll((X=Y)).

        eager_for_type(_RType,'Atom'):- !, fail.
        eager_for_type(_RType,'Type'):- !, fail.
        eager_for_type(RType,RetType):- RType==RetType,!.
        eager_for_type(RType,'Expression'):- !, RType=='Expression'.
        eager_for_type('Atom','Expression'):- !, fail.
        eager_for_type('Symbol','Expression'):- !, fail.
        eager_for_type(RType,Var):- var(Var),!,RType=Var.
        eager_for_type(_RType,_):-!.
        %eager_for_type(_RType,'Any'):- !.
        %eager_for_type(_RType,'Number').
        %eager_for_type(_RType,'Nat').


        eval_evals(_Eq,_Depth,_Self,_RetType,X,Y):-self_eval(X),!,Y=X.
        eval_evals(_Eq,_Depth,_Self,_RetType,X,Y):- \+ is_list(X),!,Y=X.
        eval_evals(Eq,Depth,Self,RetType,[Eval,X],Y):- Eval == 'eval_args',!,
          eval_evals(Eq,Depth,Self,RetType,X,XX),
          eval_args(Eq,RetType,Depth,Self,XX,Y).
        eval_evals(Eq,Depth,Self,RetType,[Eval,SomeType,X],Y):- Eval == 'eval_args-for',!,
          eval_evals(Eq,Depth,Self,RetType,X,XX),
          eval_args(Eq,SomeType,Depth,Self,XX,Y).
        eval_evals(Eq,Depth,Self,RetType,[H|Args],Y):-
           ignore(get_operator_typedef1(Self,H,ParamTypes,RetType)),
           maplist(eval_evals(Eq,Depth,Self),ParamTypes,Args,NewArgs),
           XX = [H|NewArgs],Y=XX.
        eval_evals(_Eq,_Depth,_Self,_RetType,X,X):-!.








<|MERGE_RESOLUTION|>--- conflicted
+++ resolved
@@ -431,12 +431,14 @@
 %eval_09(_Eq,_RetType, Depth,_Slf,X,Y):- Depth< 1, !, X=Y.
 %eval_09(_Eq,_RetType, Depth,_Slf,_X,_Y):- Depth<1, if_trace(e,bt),!, fail.
 
-eval_09(Eq,RetType,Depth,Self,X,Y):- fail, assumed_functor(X,F,Len),!,
+hybrid_interp :- option_value(compile,true).
+
+eval_09(Eq,RetType,Depth,Self,X,Y):- hybrid_interp, assumed_functor(X,F,Len),!,
    use_right_thing(F,Len,Eq,RetType,Depth,Self,X,Y).
 eval_09(Eq,RetType,Depth,Self,X,Y):- woc(eval_10(Eq,RetType,Depth,Self,X,Y)).
 
 %eval_09(Eq,RetType,Depth,Self,X,Y):- !, no_repeats(X+Y,eval_10(Eq,RetType,Depth,Self,X,Y)).
-eval_09_er(Eq,RetType,Depth,Self,X,Y):- !,
+eval_09_hide(Eq,RetType,Depth,Self,X,Y):- !,
      no_repeats_var(YY),
      eval_to_name(X,XX),!,
      eval_10(Eq,RetType,Depth,Self,X,Y), %break,
@@ -783,6 +785,7 @@
 
 eval_20(Eq,RetType,Depth,Self,['eval',X],Res):- !,
    eval_args(Eq,RetType,Depth,Self,X, Res).
+
 
 eval_20(Eq,RetType,Depth,Self,['eval-for',Type,X],Res):- !,
     ignore(Type=RetType),
@@ -2933,13 +2936,8 @@
 
 
 matching_vn_relaxed(V1, V2) :-
-<<<<<<< HEAD
-    ( get_attr(V1, vn, VN1) ->
-        ( get_attr(V2, vn, VN2) -> (VN1 == VN2, V1 = V2) ; (V1=V2) )
-=======
   ( get_attr(V1, vn, VN1) ->
      ( get_attr(V2, vn, VN2) -> (VN1 == VN2, V1 = V2) ; (V1=V2) )
->>>>>>> 26ba4984
     ; V1 == V2 ).
 
 
@@ -3196,24 +3194,6 @@
     suggest_type(RetType,'Bool'),
     as_tf(same_terms(X,Y),TF).
 
-/*
-     A bit too dangerous uncommenting these...
-     when the compiler thunks to interpeter
-     these can call the compiler creating a loop
-
-eval_20(_Eq,RetType,_Dpth,_Slf,[EQ|Args],TF):-
-    prefix_impl_preds('mc__',EQ,Len),
-    append(Args,[TF],PArgs),length(PArgs,Len),
-    atom_concat('mc__',EQ,Fn),!,
-    apply(Fn,PArgs).
-
-eval_20(_Eq,RetType,_Dpth,_Slf,[EQ|Args],TF):-
-    prefix_impl_preds('mi__',EQ,Len),
-    append(Args,[TF],PArgs),length(PArgs,Len),
-    atom_concat('mi__',EQ,Fn),!,
-    apply(Fn,PArgs).
-*/
-
 % Main evaluation predicate with full caching
 
 %eval_40(=,_RetType,_,_,['make-var'|Types],Var):- !, 'mx__1_0+_make-var'(Types,Var).
@@ -3234,15 +3214,11 @@
   format(atom(Fn),'~w__1_~w_~w',[Type,Len,Sym]),
   succ(Len,LenP1), current_predicate(Fn/LenP1),
   \+ transpiler_predicate_store(_,Sym,[Len],_,_,_,_),
-<<<<<<< HEAD
-  % \+ transpiler_predicate_store(_,Sym,[Len],_,_,_,_).
-=======
   ignore(ok_call_predicate(Sym,Len,Type)).
 
 ok_call_predicate(Sym,Len, _Type):-
   \+ transpiler_predicate_store(_,Sym,[Len],_,_,_,_),
   \+ transpiler_predicate_nary_store(_,Sym,[Len],_,_,_,_),
->>>>>>> 26ba4984
   \+ transpiler_clause_store(Sym,[Len],_,_,_,_,_,_,_).
 
 eval_20(Eq, RetType, Depth, Self, [Sym | Args], Res) :- symbol(Sym), is_list(Args),
@@ -4345,3 +4321,4 @@
 
 
 
+
