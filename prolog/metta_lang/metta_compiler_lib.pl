--- conflicted
+++ resolved
@@ -371,37 +371,6 @@
 
 %%%%%%%%%%%%%%%%%%%%% random number generation
 
-<<<<<<< HEAD
-transpiler_predicate_store(builtin, 'random-int', 3, '@doc', '@doc', [x(doeval,eager,[]),x(doeval,eager,[]),x(doeval,eager,[])], x(doeval,eager,[])).
-
-'mc_3__random-int'(RNG,Min,Max,N):-
-    maplist(must_be(integer),[Min,Max]),
-    with_random_generator(RNG, random_between(Min,Max,N)).
-
-
-transpiler_predicate_store(builtin, 'random-float', 3, '@doc', '@doc', [x(doeval,eager,[]),x(doeval,eager,[]),x(doeval,eager,[])], x(doeval,eager,[])).
-
-'mc_3__random-float'(RNG,Min,Max,N):-
-    with_random_generator(RNG, random_float_between(Min,Max,N)).
-
-
-transpiler_predicate_store(builtin, 'set-random-seed', 2, '@doc', '@doc', [x(doeval,eager,[]),x(doeval,eager,[])], x(noeval,eager,[])).
-
-'mc_2__set-random-seed'(RNG, Seed, RetVal):-
-     RNG = rng(_Id,_Init,Current),
-     getrand(OLD),
-     setrand(Current),
-     set_random(seed(Seed)),
-     getrand(NewCurrent),
-     nb_setarg(3, RNG, NewCurrent),
-     setrand(OLD),
-     RetVal = [].
-
-
-transpiler_predicate_store(builtin, 'new-random-generator', 1, '@doc', '@doc', [x(doeval,eager,[])], x(doeval,eager,[])).
-
-'mc_1__new-random-generator'(Seed,rng(Id,New,New)) :-
-=======
 transpiler_predicate_store(builtin, 'random-int', [3], '@doc', '@doc', [x(doeval, eager, []), x(doeval, eager, []), x(doeval, eager, [])], x(doeval, eager, [])).
 
 'mc__1_3_random-int'(RNGId, Min, Max, N):-
@@ -433,39 +402,11 @@
 
 % !(new-random-generator 66)
 'mc__1_1_new-random-generator'(Seed, RNG) :-
->>>>>>> d0fb2fc8
     S = getrand(Old),
     G = (set_random(seed(Seed)),
          getrand(New)
         ),
     C = setrand(Old)
-<<<<<<< HEAD
-    ,setup_call_cleanup(S,G,C)
-    ,gensym(rng_,Id).
-
-
-transpiler_predicate_store(builtin, 'new-random-generator', 1, '@doc', '@doc', [x(doeval,eager,[])], x(doeval,eager,[])).
-
-% Not tested.
-'mc_1__reset-random-generator'( rng(Id,StateOld,_StateNew), rng(Id,StateOld,StateOld) ).
-%reset_random_generator( rng(Id,StateOld,_StateNew), rng(Id,StateOld,StateOld) ).
-
-
-%!	random_float_between(+Min,+Max,-Random) is det.
-%
-%	Get a Random float in the open interval (Min,Max).
-%
-%	This uses random/1 to generate a random R in the open interval
-%	(0.0,1.0) then multiplies R by the distance from Min to Max and
-%	shifts the value of R by Min:
-%	==
-%	random(R)
-%	,Random is (Max - Min) * R + Min
-%	==
-%
-random_float_between(Min,Max,R_):-
-         maplist(must_be(float),[Min,Max]),
-=======
     , setup_call_cleanup(S, G, C)
     , gensym('&rng_', RNGId)
     , RNG = rng(RNGId, New)
@@ -499,26 +440,10 @@
 %
 random_float_between(Min, Max, R_):-
          maplist(must_be(number), [Min, Max]), % the range does not need to be specified as floats
->>>>>>> d0fb2fc8
          random(R),
          R_ is (Max-Min) * R + Min.
 
 
-<<<<<<< HEAD
-%!    with_random_generator(+RNG,?Goal) is det.
-%
-%     Execute a Goal in the context of an RNG.
-%
-%     keep RNG changes local to the term being passed about.
-%
-with_random_generator(rng(_Id,_Initial,Current),Call):-
-    Setup = (getrand(OLD),
-             setrand(Current)
-            ),
-    Cleanup = setrand(OLD),
-    setup_call_cleanup(Setup, Call, Cleanup).
-
-=======
 %!    with_random_generator(+RNGId, ?Goal) is det.
 %
 %     Execute a Goal in the context of an RNGId.
@@ -545,7 +470,6 @@
 
 % fake a built in one
 :- on_metta_setup(update_rng('&rng', _)).
->>>>>>> d0fb2fc8
 
 %%%%%%%%%%%%%%%%%%%%% transpiler specific (non standard MeTTa)
 
